--- conflicted
+++ resolved
@@ -284,11 +284,7 @@
 
             if args.resub_errors: # resubmit incomplete jobs
 
-<<<<<<< HEAD
                 for m in match_files_in_dir(job_dir, job_script_pat):
-=======
-                for m in match_files_in_dir(job_dir, re.compile('crc_fit.sh')):
->>>>>>> c1d643e9
                     job_script = os.path.join(job_dir, m.group(0))
                     SlurmQueue.submit_job(
                         job_script,
