from __future__ import print_function
import sys, os, re, argparse, time, gzip, yaml, tempfile
from collections import defaultdict
from pathlib import Path
import numpy as np
import pandas as pd
import torch
<<<<<<< HEAD
from rdkit import Chem
=======
import torch.multiprocessing as mp
import torch.nn.functional as F
from GPUtil import getGPUs
from openbabel import openbabel as ob
from openbabel import pybel
import rdkit
from rdkit import Chem, Geometry, DataStructs
from rdkit.Chem import AllChem, Descriptors, QED, Crippen
from rdkit.Chem.Fingerprints import FingerprintMols
sys.path.append(Chem.RDConfig.RDContribDir)
from SA_Score import sascorer
from NP_Score import npscorer
nps_model = npscorer.readNPModel()

import molgrid
import atom_types
import molecules
from atom_structs import AtomStruct
from atom_grids import AtomGrid
import fitting as dkoes_fitting


def remove_tensors(obj, visited=None):
    '''
    Recursively traverse an object converting pytorch tensors
    to numpy arrays in-place.
    '''
    visited = visited or set()

    if not isinstance(obj, (AtomGrid, AtomStruct, list, dict)) or id(obj) in visited:
        #avoid traversing everything
        return obj

    visited.add(id(obj))

    dct = None
    if isinstance(obj, dict):
        dct = obj
    elif hasattr(obj, '__dict__'):
        dct = obj.__dict__

    if dct:
        for k, v in dct.items():
            if isinstance(v, torch.Tensor):
                dct[k] = v.cpu().detach().numpy()
            else:
                dct[k] = remove_tensors(v, visited)
    elif isinstance(obj, list):
        for i, v in enumerate(obj):
            obj[i] = remove_tensors(obj[i], visited)

    return obj


class AtomFitter(object):
    '''
    An algorithm for fitting atoms to density grids using
    beam search, atom detection, and gradient descent.

    Runs a beam search over structures of atom types and
    coordinates where beam_size current best structures
    are stored and expanded at each step. The objective
    function is L2 loss of the density of the fit struct-
    ure to the reference density.

    Structures are expanded by detecting atoms in the rem-
    aining density after subtracting the density of the
    structure from the reference density.

    Gradient descent is performed after adding atoms to
    structures. If the resulting structure has lower loss
    than any of the current best structures, it is stored,
    otherwise that branch of the search is terminated.
    '''
    def __init__(
        self,
        beam_size,
        multi_atom,
        n_atoms_detect,
        apply_conv,
        threshold,
        peak_value,
        min_dist,
        constrain_types,
        constrain_frags,
        estimate_types,
        fit_L1_loss,
        interm_gd_iters,
        final_gd_iters,
        gd_kwargs,
        dkoes_make_mol,
        use_openbabel,
        output_kernel,
        device,
        verbose=0,
    ):
        # number of best structures to store and expand during search
        self.beam_size = beam_size

        # maximum number of atoms to detect in remaining density
        self.n_atoms_detect = n_atoms_detect

        # try placing all detected atoms at once, then try individually
        self.multi_atom = multi_atom

        # other settings for detecting atoms in remaining density
        self.apply_conv = apply_conv
        self.threshold = threshold
        self.peak_value = peak_value
        self.min_dist = min_dist

        # can constrain to find exact atom type counts or single fragment
        self.constrain_types = constrain_types
        self.constrain_frags = constrain_frags
        self.estimate_types = estimate_types

        # can perform gradient descent at each step and/or at final step
        self.fit_L1_loss = fit_L1_loss
        self.interm_gd_iters = interm_gd_iters
        self.final_gd_iters = final_gd_iters
        self.gd_kwargs = gd_kwargs

        # alternate bond adding methods
        self.dkoes_make_mol = dkoes_make_mol
        self.mtr22_make_mol = False
        self.use_openbabel = use_openbabel

        self.output_kernel = output_kernel
        self.device = device
        self.verbose = verbose

        self.grid_maker = molgrid.GridMaker()
        self.c2grid = molgrid.Coords2Grid(self.grid_maker)
        self.kernel = None

    def init_kernel(self, channels, resolution, deconv=False):
        '''
        Initialize an atomic density kernel that can
        can be used to detect atoms in density grids.
        '''
        n_channels = len(channels)

        # kernel is created by computing a molgrid from a
        # struct with one atom of each type at the center
        xyz = torch.zeros((n_channels, 3), device=self.device)
        c = torch.eye(n_channels, device=self.device) # one-hot vector types
        r = torch.tensor(
            [ch.atomic_radius for ch in channels], 
            device=self.device
        )
        self.grid_maker.set_radii_type_indexed(True)
        self.grid_maker.set_resolution(resolution)

        # kernel must fit atom with largest radius
        kernel_radius = 1.5*max(r).item()
        self.grid_maker.set_dimension(2*kernel_radius)

        # kernel must also have odd spatial dimension
        if self.grid_maker.spatial_grid_dimensions()[0]%2 == 0:
            self.grid_maker.set_dimension(
                self.grid_maker.get_dimension() + resolution
            )

        self.c2grid.center = (0.,0.,0.)
        values = self.c2grid(xyz, c, r)

        if deconv:
            values = torch.tensor(
                weiner_invert_kernel(values.cpu(), noise_ratio=1),
                dtype=values.dtype,
                device=self.device,
            )

        self.kernel = AtomGrid(
            values=values,
            channels=channels,
            center=torch.zeros(3, device=self.device),
            resolution=resolution,
        )

        if self.output_kernel:
            dx_prefix = 'deconv_kernel' if deconv else 'conv_kernel'
            if self.verbose:
                kernel_norm = np.linalg.norm(values.cpu())
                print(
                    'writing out {} (norm={})'.format(dx_prefix, kernel_norm)
                )
            self.kernel.to_dx(dx_prefix)
            self.output_kernel = False # only write once

    def convolve(self, grid, channels, resolution):
        '''
        Compute a convolution between the provided
        density grid and the atomic density kernel.

        The output is normalized by the kernel norm
        so that values above 0.5 indicate grid points
        where placing an atom would decrease L2 loss.
        '''
        if self.kernel is None:
            self.init_kernel(channels, resolution)

        # normalize convolved grid channels by kernel norm
        kernel_norm2 = (self.kernel.values**2).sum(dim=(1,2,3), keepdim=True)

        return F.conv3d(
            input=grid.unsqueeze(0),
            weight=self.kernel.values.unsqueeze(1),
            padding=self.kernel.values.shape[-1]//2,
            groups=len(channels),
        )[0] / kernel_norm2

    def detect_atoms(self, grid, channels, center, resolution, types=None):
        '''
        Detect a set of atoms in a density grid by convolving
        with a kernel, applying a threshold, and then returning
        atom types and coordinates ordered by grid value.
        '''
        assert len(grid.shape) == 4
        assert len(set(grid.shape[1:])) == 1

        n_channels = grid.shape[0]
        grid_dim = grid.shape[1]

        apply_peak_value = self.peak_value is not None and self.peak_value < np.inf
        apply_threshold = self.threshold is not None and self.threshold > -np.inf
        suppress_non_max = self.min_dist is not None and self.min_dist > 0.0

        if apply_peak_value:
            peak_value = torch.full((n_channels,), self.peak_value, device=self.device)

        if apply_threshold:
            threshold = torch.full((n_channels,), self.threshold, device=self.device)

        # convolve grid with atomic density kernel
        if self.apply_conv:
            grid = self.convolve(grid, channels, resolution)

        # reflect grid values above peak value
        if apply_peak_value:
            peak_value = peak_value.view(n_channels, 1, 1, 1)
            grid = peak_value - (peak_value - grid).abs()

        # sort grid points by value
        values, idx = torch.sort(grid.flatten(), descending=True)

        # convert flattened grid index to channel and spatial index
        idx_z, idx = idx % grid_dim, idx // grid_dim
        idx_y, idx = idx % grid_dim, idx // grid_dim
        idx_x, idx = idx % grid_dim, idx // grid_dim
        idx_c, idx = idx % n_channels, idx // n_channels
        idx_xyz = torch.stack((idx_x, idx_y, idx_z), dim=1)

        # apply threshold to grid values
        if apply_threshold:
            above_thresh = values > threshold[idx_c]
            values = values[above_thresh]
            idx_xyz = idx_xyz[above_thresh]
            idx_c = idx_c[above_thresh]

        # exclude grid channels with no atoms left
        if self.constrain_types:
            has_atoms_left = types[idx_c] > 0
            values = values[has_atoms_left]
            idx_xyz = idx_xyz[has_atoms_left]
            idx_c = idx_c[has_atoms_left]

            #TODO this does not constrain the atoms types correctly
            # when doing multi_atom fitting, because it only omits
            # atom types that have 0 atoms left- i.e. we could still
            # return 2 atoms of a type that only has 1 atom left.
            # Need to exclude all atoms of type t beyond rank n_t
            # where n_t is the number of atoms left of type t

        # convert spatial index to atom coordinates
        origin = center - resolution * (float(grid_dim) - 1) / 2.0
        xyz = origin + resolution * idx_xyz.float()

        # suppress atoms too close to a higher-value atom of same type
        if suppress_non_max and self.n_atoms_detect > 1:

            r = torch.tensor(
                [ch.atomic_radius for ch in channels],
                device=self.device,
            )
            if len(idx_c) < 1000: # use NxN matrices
                same_type = (idx_c.unsqueeze(1) == idx_c.unsqueeze(0))
                bond_radius = r[idx_c].unsqueeze(1) + r[idx_c].unsqueeze(0)
                min_dist2 = (self.min_dist * bond_radius)**2
                dist2 = ((xyz.unsqueeze(1) - xyz.unsqueeze(0))**2).sum(dim=2)
                # the lower triangular part of a matrix under diagonal -1
                #   gives those indices i,j such that i > j
                # since atoms are sorted by decreasing density value,
                #   i > j implies that atom i has lower value than atom j
                # we use this to check a condition on each atom
                #   only with respect to atoms of higher value 
                too_close = torch.tril(
                    (dist2 < min_dist2) & same_type, diagonal=-1
                ).any(dim=1)
                xyz = xyz[~too_close]
                idx_c = idx_c[~too_close]

            else: # use a for loop
                xyz_max = xyz[0].unsqueeze(0)
                idx_c_max = idx_c[0].unsqueeze(0)

                for i in range(1, len(idx_c)):
                    same_type = (idx_c[i] == idx_c_max)
                    bond_radius = r[idx_c[i]] + r[idx_c_max]
                    min_dist2 = (self.min_dist * bond_radius)**2
                    dist2 = ((xyz[i].unsqueeze(0) - xyz_max)**2).sum(dim=1)
                    if not ((dist2 < min_dist2) & same_type).any():
                        xyz_max = torch.cat([xyz_max, xyz[i].unsqueeze(0)])
                        idx_c_max = torch.cat([idx_c_max, idx_c[i].unsqueeze(0)])

                xyz = xyz_max
                idx_c = idx_c_max

        # limit total number of detected atoms
        if self.n_atoms_detect >= 0:
            xyz = xyz[:self.n_atoms_detect]
            idx_c = idx_c[:self.n_atoms_detect]

        # convert atom type channel index to one-hot type vector
        c = F.one_hot(idx_c, n_channels).to(dtype=torch.float32, device=self.device)

        return xyz.detach(), c.detach()

    def get_types_estimate(self, grid, channels, resolution):
        '''
        Since atom density is additive and non-negative, estimate
        the atom type counts by dividing the total density in each
        grid channel by the total density in each kernel channel.
        '''
        if self.kernel is None:
            self.init_kernel(channels, resolution)

        kernel_sum = self.kernel.values.sum(dim=(1,2,3))
        grid_sum = grid.sum(dim=(1,2,3))
        return grid_sum / kernel_sum

    def fit(self, grid, types):
        '''
        Fit atom types and coordinates to atomic density grid.
        '''
        t_start = time.time()

        # get true grid on appropriate device
        grid_true = AtomGrid(
            values=torch.as_tensor(grid.values, device=self.device),
            channels=grid.channels,
            center=torch.as_tensor(grid.center, device=self.device),
            resolution=grid.resolution,
        )

        # get true atom type counts on appropriate device
        types = torch.tensor(types, dtype=torch.float32, device=self.device)
        print("grid max",grid.values.max())
        print("grid min",grid.values.min())
        if self.estimate_types: # estimate atom type counts from grid density
            types_est = self.get_types_estimate(
                grid_true.values,
                grid_true.channels,
                grid_true.resolution,
            )
            est_type_loss = (types - types_est).abs().sum().item()
            types = types_est
        else:
            est_type_loss = np.nan

        # initialize empty struct
        print('Initializing empty struct 0')
        n_channels = len(grid.channels)
        xyz = torch.zeros((0, 3), dtype=torch.float32, device=self.device)
        c = torch.zeros((0, n_channels), dtype=torch.float32, device=self.device)

        if self.fit_L1_loss:
            fit_loss = grid_true.values.abs().sum()
        else:
            fit_loss = (grid_true.values**2).sum() / 2.0
        type_loss = types.abs().sum()

        # to constrain types, order structs first by type diff, then by L2 loss
        if self.constrain_types:
            objective = (type_loss.item(), fit_loss.item())

        else: # otherwise, order structs only by L2 loss
            objective = fit_loss.item()

        # get next atom init locations and channels
        print('Getting next atoms for struct 0')
        xyz_next, c_next = self.detect_atoms(
            grid_true.values,
            grid_true.channels,
            grid_true.center,
            grid_true.resolution,
            types,
        )

        # keep track of best structures so far
        struct_id = 0
        best_structs = [(objective, struct_id, xyz, c, xyz_next, c_next)]
        found_new_best_struct = True

        # keep track of visited and expanded structures
        expanded_ids = set()
        visited_structs = [(objective, struct_id, time.time()-t_start, xyz, c)]
        struct_count = 1

        # search until we can't find a better structure
        while found_new_best_struct:

            new_best_structs = []
            found_new_best_struct = False

            # try to expand each current best structure
            for objective, struct_id, xyz, c, xyz_next, c_next in best_structs:

                if struct_id in expanded_ids:
                    continue

                do_single_atom = True
                #print('expanding struct {} to {} next atoms'.format(struct_id, len(c_next)))

                if self.multi_atom: # evaluate all next atoms simultaneously

                    xyz_new = torch.cat([xyz, xyz_next])
                    c_new = torch.cat([c, c_next])

                    # compute diff and loss after gradient descent
                    xyz_new, grid_pred, grid_diff, fit_loss = self.fit_gd(
                        grid_true, xyz_new, c_new, self.interm_gd_iters
                    )

                    type_diff = types - c_new.sum(dim=0)
                    type_loss = type_diff.abs().sum()

                    if self.constrain_types:
                        objective_new = (type_loss.item(), fit_loss.item())
                    else:
                        objective_new = fit_loss.item()

                    # check if new structure is one of the best yet
                    if any(objective_new < s[0] for s in best_structs):

                        print('Found new best struct {}'.format(struct_count))

                        xyz_new_next, c_new_next = self.detect_atoms(
                            grid_diff,
                            grid_true.channels,
                            grid_true.center,
                            grid_true.resolution,
                            type_diff,
                        )
                        new_best_structs.append(
                            (
                                objective_new,
                                struct_count,
                                xyz_new,
                                c_new,
                                xyz_new_next,
                                c_new_next,
                            )
                        )
                        found_new_best_struct = True
                        struct_count += 1
                        do_single_atom = False

                    visited_structs.append(
                        (objective_new, struct_id, time.time()-t_start, xyz_new, c_new)
                    )

                if do_single_atom:

                    # evaluate each possible next atom individually
                    for xyz_next_, c_next_ in zip(xyz_next, c_next):

                        # add next atom to structure
                        xyz_new = torch.cat([xyz, xyz_next_.unsqueeze(0)])
                        c_new = torch.cat([c, c_next_.unsqueeze(0)])

                        # compute diff and loss after gradient descent
                        xyz_new, grid_pred, grid_diff, fit_loss = self.fit_gd(
                            grid_true, xyz_new, c_new, self.interm_gd_iters
                        )

                        type_diff = types - c_new.sum(dim=0)
                        type_loss = type_diff.abs().sum()

                        if self.constrain_types:
                            objective_new = (type_loss.item(), fit_loss.item())
                        else:
                            objective_new = fit_loss.item()

                        # check if new structure is one of the best yet
                        if any(objective_new < s[0] for s in best_structs):

                            print('Found new best struct {}'.format(struct_count))

                            xyz_new_next, c_new_next = self.detect_atoms(
                                grid_diff,
                                grid_true.channels,
                                grid_true.center,
                                grid_true.resolution,
                                type_diff,
                            )
                            new_best_structs.append(
                                (
                                    objective_new,
                                    struct_count,
                                    xyz_new,
                                    c_new,
                                    xyz_new_next,
                                    c_new_next,
                                )
                            )
                            found_new_best_struct = True
                            struct_count += 1

                        visited_structs.append(
                            (objective_new, struct_id, time.time()-t_start, xyz_new, c_new)
                        )

                expanded_ids.add(struct_id)

            if found_new_best_struct: # determine new set of best structures

                best_structs = sorted(best_structs + new_best_structs)[:self.beam_size]
                best_objective = best_structs[0][0]
                best_id = best_structs[0][1]
                best_n_atoms = best_structs[0][2].shape[0]

                if self.verbose:
                    try:
                        gpu_usage = getGPUs()[0].memoryUtil
                    except:
                        gpu_usage = np.nan
                    print(
                        'Best struct {} (objective={}, n_atoms={}, GPU={})'.format(
                            best_id, best_objective, best_n_atoms, gpu_usage
                        )
                    )

                if len(xyz_new) >= 50:
                    found_new_best_struct = False #dkoes: limit molecular size
>>>>>>> 7d760bde

import liGAN
from liGAN import molecules, metrics
from liGAN.atom_grids import AtomGrid
from liGAN.atom_structs import AtomStruct


MB = 1024 ** 2


class OutputWriter(object):
    '''
    A data structure for receiving and sorting AtomGrids and
    AtomStructs from a generative model or atom fitting algorithm,
    computing metrics, and writing files to disk as necessary.
    '''
    def __init__(
        self,
        out_prefix,
        output_dx,
        output_sdf,
        output_channels,
        output_latent,
        output_visited,
        output_conv,
        n_samples,
        n_grid_types,
        batch_metrics,
        verbose
    ):
        self.out_prefix = out_prefix
        self.output_dx = output_dx
        self.output_sdf = output_sdf
        self.output_channels = output_channels
        self.output_latent = output_latent
        self.output_visited = output_visited
        self.output_conv = output_conv
        self.n_samples = n_samples
        self.n_grid_types = n_grid_types
        self.batch_metrics = batch_metrics

        # organize grids by lig_name, sample_idx, grid_type
        self.grids = defaultdict(lambda: defaultdict(dict))

        # accumulate metrics in dataframe
        self.metric_file = '{}.gen_metrics'.format(out_prefix)
        columns = ['lig_name', 'sample_idx']
        self.metrics = pd.DataFrame(columns=columns).set_index(columns)

        # write a pymol script when finished
        self.pymol_file = '{}.pymol'.format(out_prefix)
        self.dx_prefixes = []
        self.sdf_files = []

        self.verbose = verbose
        
        # keep sdf files open so that all samples of a given
        # struct or molecule can be written to one file
        self.open_files = dict()

        # create directories for output files
        if output_latent:
            self.latent_dir = Path('latents')
            self.latent_dir.mkdir(exist_ok=True)

        if output_dx:
            self.grid_dir = Path('grids')
            self.grid_dir.mkdir(exist_ok=True)

        if output_sdf:
            self.struct_dir = Path('structs')
            self.struct_dir.mkdir(exist_ok=True)

            self.mol_dir = Path('molecules')
            self.mol_dir.mkdir(exist_ok=True)


    def write_sdf(self, sdf_file, mol, sample_idx, is_real):
        '''
        Append molecule or atom sturct tp sdf_file.

        NOTE this method assumes that samples will be
        produced in sequential order (i.e. not async)
        because it opens the file on first sample_idx
        and closes it on the last one.
        '''
        if sdf_file not in self.open_files:
            self.open_files[sdf_file] = gzip.open(sdf_file, 'wt')
        out = self.open_files[sdf_file]

        if sample_idx == 0 or not is_real:

            if self.verbose:
                print('Writing {} sample {}'.format(sdf_file, sample_idx))
                
            if isinstance(mol, AtomStruct):
                struct = mol
                if self.output_visited and 'visited_structs' in struct.info:
                    visited_structs = struct.info['visited_structs']
                    rd_mols = [s.to_rd_mol() for s in visited_structs]
                else:
                    rd_mols = [struct.to_rd_mol()]

            else: # molecule
                if self.output_visited and 'visited_mols' in mol.info:
                    rd_mols = mol.info['visited_mols']
                else:
                    rd_mols = [mol]

            molecules.write_rd_mols_to_sdf_file(
                out, rd_mols, str(sample_idx), kekulize=False
            )

        if sample_idx == 0:
            self.sdf_files.append(sdf_file)
        
        if sample_idx + 1 == self.n_samples or is_real:
            out.close()

    def write_channels(self, channels_file, c):

        if self.verbose:
            print('Writing ' + str(channels_file))

        write_channels_to_file(channels_file, c)

    def write_dx(self, dx_prefix, grid):

        if self.verbose:
            print('Writing {} .dx files'.format(dx_prefix))

        grid.to_dx(dx_prefix)
        self.dx_prefixes.append(dx_prefix)

    def write_latent(self, latent_file, latent_vec):

        if self.verbose:
            print('Writing ' + str(latent_file))

        write_latent_vecs_to_file(latent_file, [latent_vec])

    def write(self, lig_name, grid_type, sample_idx, grid):
        '''
        Write output files for grid and compute metrics in
        data frame, if all necessary data is present.
        '''
        grid_prefix = '{}_{}_{}'.format(self.out_prefix, lig_name, grid_type)
        i = str(sample_idx)

        is_lig_grid = grid_type.startswith('lig')
        is_gen_grid = grid_type.endswith('_gen')
        is_fit_grid = grid_type.endswith('_fit')
        is_real_grid = not (is_gen_grid or is_fit_grid)
        is_first_real_grid = (is_real_grid and sample_idx == 0)
        has_struct = (is_real_grid or is_fit_grid)
        has_conv_grid = not is_fit_grid
        is_generated = is_gen_grid or grid_type.endswith('gen_fit')

        # write atom type stucts and molecules
        if has_struct and self.output_sdf:

            # the struct that created this grid (via molgrid.GridMaker)
            # note that depending on the grid_type, this can be either
            # a fit structure OR from a real molecule
            struct = grid.info['src_struct']

            # note that the real (source) molecule and atom types don't
            # change between different samples, so only write them once

            # and we don't apply bond adding to the rec struct,
            # so only lig structs have add_mol and min_mol

            # write real molecule
            if is_first_real_grid:

                sdf_file = self.mol_dir / (grid_prefix + '_src.sdf.gz')
                src_mol = struct.info['src_mol']
                self.write_sdf(sdf_file, src_mol, sample_idx, is_real=True)

                if is_lig_grid: # no rec minimization
                    sdf_file = self.mol_dir / (grid_prefix+'_src_uff.sdf.gz')
                    min_mol = src_mol.info['min_mol']
                    self.write_sdf(sdf_file, min_mol, sample_idx, is_real=True)

            # write typed atomic structure (real or fit)
            if is_first_real_grid or is_fit_grid:

                sdf_file = self.struct_dir / (grid_prefix + '.sdf.gz')
                self.write_sdf(sdf_file, struct, sample_idx, is_real_grid)

                # write atom type channels
                if self.output_channels:

                    channels_base = grid_prefix + '_' + i + '.channels'
                    channels_file = self.struct_dir / channels_base
                    self.write_channels(channels_file, struct.c)

            # write bond-added molecule (real or fit, no rec bond adding)
            if is_lig_grid and (
                is_first_real_grid or is_fit_grid
            ):
                sdf_file = self.mol_dir / (grid_prefix + '_add.sdf.gz')
                add_mol = struct.info['add_mol']
                self.write_sdf(sdf_file, add_mol, sample_idx, is_real_grid)                            

                sdf_file = self.mol_dir / (grid_prefix + '_add_uff.sdf.gz')
                min_mol = add_mol.info['min_mol']
                self.write_sdf(sdf_file, min_mol, sample_idx, is_real_grid)

        # write atomic density grids
        if self.output_dx:

            dx_prefix = self.grid_dir / (grid_prefix + '_' + i)
            self.write_dx(dx_prefix, grid)

            if has_conv_grid and self.output_conv:

                dx_prefix = self.grid_dir / (grid_prefix + '_conv_' + i)
                self.write_dx(dx_prefix, grid.info['conv_grid'])                  

        # write latent vector
        if is_gen_grid and self.output_latent:

            latent_file = self.latent_dir / (grid_prefix + '_' + i + '.latent')
            self.write_latent(latent_file, grid.info['src_latent'])

        # store grid until ready to compute output metrics
        self.grids[lig_name][sample_idx][grid_type] = grid
        lig_grids = self.grids[lig_name]

        if self.batch_metrics: # store until grids for all samples are ready

            has_all_samples = (len(lig_grids) == self.n_samples)
            has_all_grids = all(
                len(lig_grids[i]) == self.n_grid_types for i in lig_grids
            )

            if has_all_samples and has_all_grids:

                # compute batch metrics
                if self.verbose:
                    print(
                        'Computing metrics for all ' + lig_name + ' samples'
                        )
                try:
                    self.compute_metrics(lig_name, range(self.n_samples))
                except:
                    for out in self.open_files.values():
                        out.close()
                    raise

                if self.verbose:
                    print('Writing ' + self.metric_file)

                self.metrics.to_csv(self.metric_file, sep=' ')

                if self.verbose:
                    print('Writing ' + self.pymol_file)

                write_pymol_script(
                    self.pymol_file,
                    self.out_prefix,
                    self.dx_prefixes,
                    self.sdf_files,
                )
                del self.grids[lig_name]

        else: # only store until grids for this sample are ready
            has_all_grids = len(lig_grids[sample_idx]) == self.n_grid_types

            if has_all_grids:

                # compute sample metrics
                if self.verbose:
                    print('Computing metrics for {} sample {}'.format(
                        lig_name, sample_idx
                    ))

                try:
                    self.compute_metrics(lig_name, [sample_idx])
                except:
                    for open_files in self.out_files.values():
                        for out in open_files.values():
                            out.close()
                    raise

                if self.verbose:
                    print('Writing ' + self.metric_file)

                self.metrics.to_csv(self.metric_file, sep=' ')

                if self.verbose:
                    print('Writing ' + self.pymol_file)

                write_pymol_script(
                    self.pymol_file,
                    self.out_prefix,
                    self.dx_prefixes,
                    self.sdf_files,
                )
                del self.grids[lig_name][sample_idx]

    def compute_metrics(self, lig_name, sample_idxs):
        '''
        Compute metrics for density grids, typed atomic structures,
        and molecules for a given ligand in metrics data frame.
        '''
        lig_grids = self.grids[lig_name]

        if self.batch_metrics: # compute mean grids

            lig_grid_mean = sum(
                lig_grids[i]['lig'].values for i in sample_idxs
            ) / self.n_samples

            lig_gen_grid_mean = sum(
                lig_grids[i]['lig_gen'].values for i in sample_idxs
            ) / self.n_samples

            lig_latent_mean = sum(
                lig_grids[i]['lig_gen'].info['src_latent'] for i in sample_idxs
            ) / self.n_samples

        else:
            lig_grid_mean = None
            lig_gen_grid_mean = None
            lig_latent_mean = None

        for sample_idx in sample_idxs:
            idx = (lig_name, sample_idx)

            lig_grid = lig_grids[sample_idx]['lig']
            lig_gen_grid = lig_grids[sample_idx]['lig_gen']

            self.compute_grid_metrics(idx, 'lig', lig_grid, mean_grid=lig_grid_mean)
            self.compute_grid_metrics(idx, 'lig_gen', lig_gen_grid, lig_grid, lig_gen_grid_mean)

            lig_latent = lig_gen_grid.info['src_latent']
            self.compute_latent_metrics(idx, 'lig', lig_latent, lig_latent_mean)

            if 'lig_gen_fit' in lig_grids[sample_idx]:

                lig_fit_grid = lig_grids[sample_idx]['lig_fit']
                lig_gen_fit_grid = lig_grids[sample_idx]['lig_gen_fit']

                self.compute_grid_metrics(idx, 'lig_fit', lig_fit_grid, lig_grid)
                self.compute_grid_metrics(idx, 'lig_gen_fit', lig_gen_fit_grid, lig_gen_grid)

                lig_struct = lig_grid.info['src_struct']
                lig_fit_struct = lig_fit_grid.info['src_struct']
                lig_gen_fit_struct = lig_gen_fit_grid.info['src_struct']

                self.compute_struct_metrics(idx, 'lig', lig_struct)
                self.compute_struct_metrics(idx, 'lig_fit', lig_fit_struct, lig_struct)
                self.compute_struct_metrics(idx, 'lig_gen_fit', lig_gen_fit_struct, lig_struct)

                lig_mol = lig_struct.info['src_mol']
                lig_add_mol = lig_struct.info['add_mol']
                lig_fit_add_mol = lig_fit_struct.info['add_mol']
                lig_gen_fit_add_mol = lig_gen_fit_struct.info['add_mol']

                self.compute_mol_metrics(idx, 'lig', lig_mol)
                self.compute_mol_metrics(idx, 'lig_add', lig_add_mol, lig_mol)
                self.compute_mol_metrics(idx, 'lig_fit_add', lig_fit_add_mol, lig_mol)
                self.compute_mol_metrics(idx, 'lig_gen_fit_add', lig_gen_fit_add_mol, lig_mol)

        if self.verbose:
            print(self.metrics.loc[lig_name].loc[sample_idxs])

    def compute_grid_metrics(
        self, idx, grid_type, grid, ref_grid=None, mean_grid=None
    ):
        m = self.metrics

        # density magnitude
        m.loc[idx, grid_type+'_norm'] = grid.values.norm().item()

        if mean_grid is not None:

            # density variance
            # (divide by n_samples (+1) for sample (population) variance)
            variance = (
                (grid.values - mean_grid)**2
            ).sum().item()
        else:
            variance = np.nan

        m.loc[idx, grid_type+'_variance'] = variance

        if ref_grid is not None:

            # density L2 loss
            m.loc[idx, grid_type+'_L2_loss'] = (
                (ref_grid.values - grid.values)**2
            ).sum().item() / 2

            # density L1 loss
            m.loc[idx, grid_type+'_L1_loss'] = (
                (ref_grid.values - grid.values).abs()
            ).sum().item()

    def compute_latent_metrics(
        self, idx, latent_type, latent, mean_latent=None
    ):
        m = self.metrics

        # latent vector magnitude
        m.loc[idx, latent_type+'_latent_norm'] = latent.norm().item()

        if mean_latent is not None:

            # latent vector variance
            variance = (
                (latent - mean_latent)**2
            ).sum().item()
        else:
            variance = np.nan

        m.loc[idx, latent_type+'_latent_variance'] = variance

    def compute_struct_metrics(
        self, idx, struct_type, struct, ref_struct=None
    ):
        m = self.metrics

        m.loc[idx, struct_type+'_n_atoms'] = struct.n_atoms
        m.loc[idx, struct_type+'_radius'] = (
            struct.radius if struct.n_atoms > 0 else np.nan
        )

        if ref_struct is not None:

            # type count difference
            m.loc[idx, struct_type+'_type_diff'] = (
                ref_struct.type_counts - struct.type_counts
            ).norm(p=1).item()
            m.loc[idx, struct_type+'_exact_types'] = (
                m.loc[idx, struct_type+'_type_diff'] == 0
            )

            # minimum typed-atom RMSD
            rmsd = metrics.compute_atom_rmsd(ref_struct, struct)

            m.loc[idx, struct_type+'_RMSD'] = rmsd

        if struct_type.endswith('_fit'):

            # fit time and number of visited structures
            m.loc[idx, struct_type+'_time'] = struct.info['time']
            m.loc[idx, struct_type+'_n_visited'] = len(
                struct.info['visited_structs']
            )

            # accuracy of estimated type counts, whether or not
            # they were actually used to constrain atom fitting
            est_type = struct_type[:-4] + '_est'
            m.loc[idx, est_type+'_type_diff'] = struct.info.get(
                'est_type_diff', np.nan
            )
            m.loc[idx, est_type+'_exact_types'] = (
                m.loc[idx, est_type+'_type_diff'] == 0
            )

    def compute_mol_metrics(self, idx, mol_type, mol, ref_mol=None):
        m = self.metrics
        mols = molecules

        # standardize mols- make sure to copy over info
        mol_info = mol.info
        mol = mols.Molecule(Chem.RemoveHs(mol, sanitize=False))
        mol.info = mol_info

        # check molecular validity
        n_atoms, n_frags, error, valid = mols.get_rd_mol_validity(mol)
        m.loc[idx, mol_type+'_n_frags'] = n_frags
        m.loc[idx, mol_type+'_error'] = error
        m.loc[idx, mol_type+'_valid'] = valid

        # other molecular descriptors
        m.loc[idx, mol_type+'_MW'] = mols.get_rd_mol_weight(mol)
        m.loc[idx, mol_type+'_logP'] = mols.get_rd_mol_logP(mol)
        m.loc[idx, mol_type+'_QED'] = mols.get_rd_mol_QED(mol)
        if valid:
            m.loc[idx, mol_type+'_SAS'] = mols.get_rd_mol_SAS(mol)
            m.loc[idx, mol_type+'_NPS'] = mols.get_rd_mol_NPS(mol)
        else:
            m.loc[idx, mol_type+'_SAS'] = np.nan
            m.loc[idx, mol_type+'_NPS'] = np.nan

        # convert to SMILES string
        smi = mols.get_smiles_string(mol)
        m.loc[idx, mol_type+'_SMILES'] = smi

        if ref_mol is not None: # compare to ref_mol

            # we have to sanitize the ref_mol here each time
            # since we copy before sanitizng on previous calls
            ref_mol_info = ref_mol.info
            ref_mol = mols.Molecule(Chem.RemoveHs(ref_mol, sanitize=False))
            ref_mol.info = ref_mol_info
            ref_valid = mols.get_rd_mol_validity(mol)[-1]

            # get reference SMILES strings
            ref_smi = mols.get_smiles_string(ref_mol)
            m.loc[idx, mol_type+'_SMILES_match'] = (smi == ref_smi)

            if valid and ref_valid: # fingerprint similarity
                m.loc[idx, mol_type+'_ob_sim'] = \
                    mols.get_ob_smi_similarity(ref_smi, smi)
                m.loc[idx, mol_type+'_morgan_sim'] = \
                    mols.get_rd_mol_similarity(ref_mol, mol, 'morgan')
                m.loc[idx, mol_type+'_rdkit_sim'] = \
                    mols.get_rd_mol_similarity(ref_mol, mol, 'rdkit')
                m.loc[idx, mol_type+'_maccs_sim'] = \
                    mols.get_rd_mol_similarity(ref_mol, mol, 'maccs')
            else:
                m.loc[idx, mol_type+'_ob_sim'] = np.nan
                m.loc[idx, mol_type+'_morgan_sim'] = np.nan
                m.loc[idx, mol_type+'_rdkit_sim'] = np.nan
                m.loc[idx, mol_type+'_maccs_sim'] = np.nan

        # UFF energy minimization
        min_mol = mol.info['min_mol']
        E_init = min_mol.info['E_init']
        E_min = min_mol.info['E_min']

        m.loc[idx, mol_type+'_E'] = E_init
        m.loc[idx, mol_type+'_min_E'] = E_min
        m.loc[idx, mol_type+'_dE_min'] = E_min - E_init
        m.loc[idx, mol_type+'_min_error'] = min_mol.info['min_error']
        m.loc[idx, mol_type+'_min_time'] = min_mol.info['min_time']
        m.loc[idx, mol_type+'_RMSD_min'] = mols.get_rd_mol_rmsd(min_mol, mol)

        # compare energy to ref mol, before and after minimizing
        if ref_mol is not None:

            min_ref_mol = ref_mol.info['min_mol']
            E_init_ref = min_ref_mol.info['E_init']
            E_min_ref = min_ref_mol.info['E_init']

            m.loc[idx, mol_type+'_dE_ref'] = E_init - E_init_ref
            m.loc[idx, mol_type+'_min_dE_ref'] = E_min - E_min_ref

            # get aligned RMSD to ref mol, pre-minimize
            m.loc[idx, mol_type+'_RMSD_ref'] = \
                mols.get_rd_mol_rmsd(ref_mol, mol)

            # get aligned RMSD to true mol, post-minimize
            m.loc[idx, mol_type+'_min_RMSD_ref'] = \
                mols.get_rd_mol_rmsd(min_ref_mol, min_mol)


def find_real_rec_in_data_root(data_root, rec_src_no_ext):

    # cross-docked set
    m = re.match(r'(.+)_0', rec_src_no_ext)
    rec_mol_base = m.group(1) + '.pdb'
    rec_mol_file = os.path.join(data_root, rec_mol_base)
    rec_mol = molecules.Molecule.from_pdb(rec_mol_file, sanitize=False)
    try:
        Chem.SanitizeMol(rec_mol)
    except Chem.MolSanitizeException:
        pass
    return rec_mol


def find_real_lig_in_data_root(data_root, lig_src_no_ext):
    '''
    Try to find the real molecule in data_root using the
    source path in the data file, without file extension.
    '''
    try: # PDBbind
        m = re.match(r'(.+)_ligand_(\d+)', lig_src_no_ext)
        lig_mol_base = m.group(1) + '_docked.sdf.gz'
        idx = int(m.group(2))
        lig_mol_file = os.path.join(data_root, lig_mol_base)
        lig_mol = molecules.Molecule.from_sdf(
            lig_mol_file, sanitize=False, idx=idx
        )
    except AttributeError:
        try: # cross-docked set
            m = re.match(r'(.+)_(\d+)', lig_src_no_ext)
            lig_mol_base = m.group(1) + '.sdf'
            idx = int(m.group(2))
            lig_mol_file = os.path.join(data_root, lig_mol_base)
            lig_mol = molecules.Molecule.from_sdf(
                lig_mol_file, sanitize=False, idx=idx
            )
        except OSError:
            lig_mol_base = lig_src_no_ext + '.sdf'
            lig_mol_file = os.path.join(data_root, lig_mol_base)
            lig_mol = molecules.read_rd_mols_from_sdf_file(
                lig_mol_file, sanitize=False, idx=0
            )
    try:
        Chem.SanitizeMol(lig_mol)
    except Chem.MolSanitizeException:
        pass
    return lig_mol


def write_latent_vecs_to_file(latent_file, latent_vecs):

    with open(latent_file, 'w') as f:
        for v in latent_vecs:
            line = ' '.join('{:.5f}'.format(x) for x in v) + '\n'
            f.write(line)


def rec_and_lig_at_index_in_data_file(file, index):
    '''
    Read receptor and ligand names at a specific line number in a data file.
    '''
    with open(file, 'r') as f:
        line = f.readlines()[index]
    cols = line.rstrip().split()
    return cols[2], cols[3]


def n_lines_in_file(file):
    '''
    Count the number of lines in a file.
    '''
    with open(file, 'r') as f:
        return sum(1 for line in f)


def write_pymol_script(
    pymol_file, out_prefix, dx_prefixes, sdf_files
):
    '''
    Write a pymol script that loads all .dx files with a given
    prefix into a single group, then loads a set of sdf_files
    and translates them to the origin, if centers are provided.
    '''
    with open(pymol_file, 'w') as f:

        for dx_prefix in dx_prefixes: # load density grids
            try:
                m = re.match(
                    '^grids/({}_.*)$'.format(out_prefix), str(dx_prefix)
                )
            except AttributeError:
                print(dx_prefix, file=sys.stderr)
                raise
            group_name = m.group(1) + '_grids'
            dx_pattern = '{}_*.dx'.format(dx_prefix)
            f.write('load_group {}, {}\n'.format(dx_pattern, group_name))

        for sdf_file in sdf_files: # load structs/molecules
            try:
                m = re.match(
                    r'^(molecules|structs)/({}_.*)\.sdf(\.gz)?$'.format(
                        out_prefix
                    ),
                    str(sdf_file)
                )
            except AttributeError:
                print(sdf_file, file=sys.stderr)
                raise
            obj_name = m.group(2)
            f.write('load {}, {}\n'.format(sdf_file, obj_name))


def write_channels_to_file(channels_file, c):
    with open(channels_file, 'w') as f:
        f.write(' '.join(map(str, c)) + '\n')
        

def write_examples_to_data_file(data_file, examples):
    '''
    Write (rec_file, lig_file) examples to data_file.
    '''
    with open(data_file, 'w') as f:
        for rec_file, lig_file in examples:
            f.write('0 0 {} {}\n'.format(rec_file, lig_file))
    return data_file


def get_temp_data_file(examples):
    '''
    Write (rec_file, lig_file) examples to a temporary
    data file and return the path to the file.
    '''
    _, data_file = tempfile.mkstemp()
    write_examples_to_data_file(data_file, examples)
    return data_file


def read_examples_from_data_file(data_file, data_root='', n=None):
    '''
    Read list of (rec_file, lig_file) examples from
    data_file, optionally prepended with data_root.
    '''
    examples = []
    with open(data_file, 'r') as f:
        for line in f:
            rec_file, lig_file = line.rstrip().split()[2:4]
            if data_root:
                rec_file = os.path.join(data_root, rec_file)
                lig_file = os.path.join(data_root, lig_file)
            examples.append((rec_file, lig_file))
            if n is not None and len(examples) == n:
                break
    return examples


def slerp(v0, v1, t):
    '''
    Spherical linear interpolation between
    vectors v0 and v1 at steps t.
    '''
    norm_v0 = v0.norm()
    norm_v1 = v1.norm()
    dot_v0_v1 = (v0*v1).sum(1)
    cos_theta = dot_v0_v1 / (norm_v0 * norm_v1)
    theta = torch.acos(cos_theta) # angle between the vectors
    sin_theta = torch.sin(theta)
    k0 = torch.sin((1-t)*theta) / sin_theta
    k1 = torch.sin(t*theta) / sin_theta
    return (
        k0[:,None] * v0[None,:] + k1[:,None] * v1[None,:]
    )


def lerp(v0, v1, t):
    '''
    Linear interpolation between vectors v0 and v1 at steps t.
    '''
<<<<<<< HEAD
    k0, k1 = (1-t), t
    return (
        k0[:,None] * v0[None,:] + k1[:,None] * v1[None,:]
=======
    device = ('cpu', 'cuda')[args.gpu]
    batch_size = gen_net.blobs['lig'].shape[0]

    rec_map = molgrid.FileMappedGninaTyper(data_param.recmap)
    lig_map = molgrid.FileMappedGninaTyper(data_param.ligmap)
    rec_channels = atom_types.get_channels_from_map(rec_map, name_prefix='Receptor')
    lig_channels = atom_types.get_channels_from_map(lig_map, name_prefix='Ligand')

    print('Creating example provider')
    ex_provider = molgrid.ExampleProvider(
        rec_map,
        lig_map,
        data_root=args.data_root,
>>>>>>> 7d760bde
    )


def generate(
    data,
    gen_model,
    atom_fitter,
    out_writer,
    n_examples,
    n_samples,
    fit_atoms,
    prior=False,
    gen_only=False,
    var_factor=1.0,
    interpolate=False,
    spherical=False,
    verbose=True,
):
    '''
    Generate atomic density grids from gen_model for
    each example in data and fit atomic structures.
    '''
    batch_size = data.batch_size

    print('Starting to generate grids')
    for example_idx in range(n_examples): # iterate over data rows

        for sample_idx in range(n_samples): # multiple samples per data row

            # keep track of position in current batch
            full_idx = example_idx*n_samples + sample_idx
            batch_idx = full_idx % batch_size

            if interpolate:
                endpoint_idx = 0 if batch_idx < batch_size//2 else -1

            is_first = (example_idx == sample_idx == 0)
            need_next_batch = (batch_idx == 0)

            if need_next_batch: # forward next batch

                with torch.no_grad():

                    if verbose: print('Getting next batch of data')
                    grids, structs, _ = data.forward(split_rec_lig=True)
                    rec_structs, lig_structs = structs
                    rec_grids, lig_grids = grids
                    complex_grids = None if prior else data.grids

                    if verbose: print('Calling generator forward')
                    lig_gen_grids, latents, _, _ = gen_model(
                        complex_grids, rec_grids, batch_size
                    )
                    # TODO interpolation here!

            rec_struct = rec_structs[batch_idx]
            lig_struct = lig_structs[batch_idx]

            # undo transform so structs are all aligned
            transform = data.transforms[batch_idx]
            lig_center = lig_struct.center # store for atom fitting
            transform.backward(rec_struct.xyz, rec_struct.xyz)
            transform.backward(lig_struct.xyz, lig_struct.xyz)

            # only process real rec/lig once, since they're
            # the same for all samples of a given ligand

            if sample_idx == 0: # TODO re-implement gen_only

                if verbose: print('Getting real molecule from data root')

                rec_src_file = rec_struct.info['src_file']
                rec_src_no_ext = os.path.splitext(rec_src_file)[0]
                rec_mol = find_real_rec_in_data_root(
                    data.root_dir, rec_src_no_ext
                )

                lig_src_file = lig_struct.info['src_file']
                lig_src_no_ext = os.path.splitext(lig_src_file)[0]
                lig_name = os.path.basename(lig_src_no_ext)
                lig_mol = find_real_lig_in_data_root(
                    data.root_dir, lig_src_no_ext
                )

                if fit_atoms: # add bonds and minimize

                    if verbose: print('Minimizing real molecule')
                    lig_mol.info['min_mol'] = lig_mol.uff_minimize()

                    if verbose: print('Making molecule from real atoms')
                    lig_add_mol = lig_struct.make_mol(verbose)
                    lig_add_mol.info['min_mol'] = lig_add_mol.uff_minimize()

            rec_struct.info['src_mol'] = rec_mol
            lig_struct.info['src_mol'] = lig_mol
            lig_struct.info['add_mol'] = lig_add_mol

            grid_types = [
                ('rec', rec_grids, data.rec_channels),
                ('lig', lig_grids, data.lig_channels),
                ('lig_gen', lig_gen_grids, data.lig_channels)
            ]
            for grid_type, grids, grid_channels in grid_types:
                torch.cuda.reset_max_memory_allocated()

                is_lig_grid = (grid_type.startswith('lig'))
                grid_needs_fit = (is_lig_grid and fit_atoms)

                grid = liGAN.atom_grids.AtomGrid(
                    values=grids[batch_idx],
                    channels=grid_channels,
                    center=lig_center, # use original (transformed) center
                    resolution=data.resolution
                )

                if grid_type == 'rec':
                    grid.info['src_struct'] = rec_struct
                elif grid_type == 'lig':
                    grid.info['src_struct'] = lig_struct
                elif grid_type == 'lig_gen':
                    grid.info['src_latent'] = latents[batch_idx]

                # display progress
                index_str = (
                    '[example_idx={} sample_idx={} lig_name={} grid_type={}]'\
                        .format(example_idx, sample_idx, lig_name, grid_type)
                )
                value_str = 'norm={:.4f} gpu={:.4f}'.format(
                    grid.values.norm(),
                    torch.cuda.max_memory_allocated() / MB,
                )
                print(index_str + ' ' + value_str, flush=True)

                if out_writer.output_conv:
                    grid.info['conv_grid'] = grid.new_like(
                        atom_fitter.convolve(
                            grid.values, grid.channels, grid.resolution,
                        )
                    )

                out_writer.write(lig_name, grid_type, sample_idx, grid)

                if grid_needs_fit: # atom fitting, bond adding, minimize

                    fit_struct, fit_grid = atom_fitter.fit(
                        grid, lig_struct.type_counts
                    )

                    if fit_struct.n_atoms > 0: # undo transform
                        transform.backward(fit_struct.xyz, fit_struct.xyz)

                    fit_add_mol = fit_struct.make_mol(verbose)
                    fit_add_mol.info['min_mol'] = fit_add_mol.uff_minimize()
                    fit_struct.info['add_mol'] = fit_add_mol
                    fit_grid.info['src_struct'] = fit_struct

                    out_writer.write(
                        lig_name, grid_type + '_fit', sample_idx, fit_grid
                    )


def parse_args(argv=None):
    parser = argparse.ArgumentParser(
        description='Generate atomic density grids from generative model'
    )
    parser.add_argument('config_file')
    parser.add_argument('--debug', default=False, action='store_true')
    return parser.parse_args(argv)


def main(argv):
    args = parse_args(argv)

    with open(args.config_file) as f:
        config = yaml.safe_load(f)

    pd.set_option('display.max_columns', 100)
    pd.set_option('display.max_colwidth', 100)
    display_width = 185
    pd.set_option('display.width', display_width)

    device = 'cuda'
    if 'random_seed' in config:
        liGAN.set_random_seed(config['random_seed'])
    else:
        liGAN.set_random_seed()

    print('Loading data')
    data_file = config['data'].pop('data_file')
    data = liGAN.data.AtomGridData(
        device=device,
        n_samples=config['generate']['n_samples'],
        **config['data']
    )
    data.populate(data_file)

    print('Initializing generative model')
    gen_model_type = getattr(liGAN.models, config.pop('model_type'))
    gen_model_state = config['gen_model'].pop('state')
    gen_model = gen_model_type(
        n_channels_in=(data.n_lig_channels + data.n_rec_channels),
        n_channels_cond=data.n_rec_channels,
        n_channels_out=data.n_lig_channels,
        grid_size=data.grid_size,
        device=device,
        **config['gen_model']
    )
    print('Loading generative model state')
    gen_model.load_state_dict(torch.load(gen_model_state))

    print('Initializing atom fitter')
    atom_fitter = liGAN.atom_fitting.AtomFitter(
        device=device, **config['atom_fitting']
    )

    print('Initializing output writer')
    out_writer = OutputWriter(
        out_prefix=config['out_prefix'],
        n_samples=config['generate']['n_samples'],
        n_grid_types=5 if config['generate']['fit_atoms'] else 3,
        verbose=config['verbose'],
        **config['output']
    )

    generate(
        data=data,
        gen_model=gen_model,
        atom_fitter=atom_fitter,
        out_writer=out_writer,
        verbose=config['verbose'],
        **config['generate']
    )
    print('Done')


if __name__ == '__main__':
    main(sys.argv[1:])
<|MERGE_RESOLUTION|>--- conflicted
+++ resolved
@@ -5,555 +5,6 @@
 import numpy as np
 import pandas as pd
 import torch
-<<<<<<< HEAD
-from rdkit import Chem
-=======
-import torch.multiprocessing as mp
-import torch.nn.functional as F
-from GPUtil import getGPUs
-from openbabel import openbabel as ob
-from openbabel import pybel
-import rdkit
-from rdkit import Chem, Geometry, DataStructs
-from rdkit.Chem import AllChem, Descriptors, QED, Crippen
-from rdkit.Chem.Fingerprints import FingerprintMols
-sys.path.append(Chem.RDConfig.RDContribDir)
-from SA_Score import sascorer
-from NP_Score import npscorer
-nps_model = npscorer.readNPModel()
-
-import molgrid
-import atom_types
-import molecules
-from atom_structs import AtomStruct
-from atom_grids import AtomGrid
-import fitting as dkoes_fitting
-
-
-def remove_tensors(obj, visited=None):
-    '''
-    Recursively traverse an object converting pytorch tensors
-    to numpy arrays in-place.
-    '''
-    visited = visited or set()
-
-    if not isinstance(obj, (AtomGrid, AtomStruct, list, dict)) or id(obj) in visited:
-        #avoid traversing everything
-        return obj
-
-    visited.add(id(obj))
-
-    dct = None
-    if isinstance(obj, dict):
-        dct = obj
-    elif hasattr(obj, '__dict__'):
-        dct = obj.__dict__
-
-    if dct:
-        for k, v in dct.items():
-            if isinstance(v, torch.Tensor):
-                dct[k] = v.cpu().detach().numpy()
-            else:
-                dct[k] = remove_tensors(v, visited)
-    elif isinstance(obj, list):
-        for i, v in enumerate(obj):
-            obj[i] = remove_tensors(obj[i], visited)
-
-    return obj
-
-
-class AtomFitter(object):
-    '''
-    An algorithm for fitting atoms to density grids using
-    beam search, atom detection, and gradient descent.
-
-    Runs a beam search over structures of atom types and
-    coordinates where beam_size current best structures
-    are stored and expanded at each step. The objective
-    function is L2 loss of the density of the fit struct-
-    ure to the reference density.
-
-    Structures are expanded by detecting atoms in the rem-
-    aining density after subtracting the density of the
-    structure from the reference density.
-
-    Gradient descent is performed after adding atoms to
-    structures. If the resulting structure has lower loss
-    than any of the current best structures, it is stored,
-    otherwise that branch of the search is terminated.
-    '''
-    def __init__(
-        self,
-        beam_size,
-        multi_atom,
-        n_atoms_detect,
-        apply_conv,
-        threshold,
-        peak_value,
-        min_dist,
-        constrain_types,
-        constrain_frags,
-        estimate_types,
-        fit_L1_loss,
-        interm_gd_iters,
-        final_gd_iters,
-        gd_kwargs,
-        dkoes_make_mol,
-        use_openbabel,
-        output_kernel,
-        device,
-        verbose=0,
-    ):
-        # number of best structures to store and expand during search
-        self.beam_size = beam_size
-
-        # maximum number of atoms to detect in remaining density
-        self.n_atoms_detect = n_atoms_detect
-
-        # try placing all detected atoms at once, then try individually
-        self.multi_atom = multi_atom
-
-        # other settings for detecting atoms in remaining density
-        self.apply_conv = apply_conv
-        self.threshold = threshold
-        self.peak_value = peak_value
-        self.min_dist = min_dist
-
-        # can constrain to find exact atom type counts or single fragment
-        self.constrain_types = constrain_types
-        self.constrain_frags = constrain_frags
-        self.estimate_types = estimate_types
-
-        # can perform gradient descent at each step and/or at final step
-        self.fit_L1_loss = fit_L1_loss
-        self.interm_gd_iters = interm_gd_iters
-        self.final_gd_iters = final_gd_iters
-        self.gd_kwargs = gd_kwargs
-
-        # alternate bond adding methods
-        self.dkoes_make_mol = dkoes_make_mol
-        self.mtr22_make_mol = False
-        self.use_openbabel = use_openbabel
-
-        self.output_kernel = output_kernel
-        self.device = device
-        self.verbose = verbose
-
-        self.grid_maker = molgrid.GridMaker()
-        self.c2grid = molgrid.Coords2Grid(self.grid_maker)
-        self.kernel = None
-
-    def init_kernel(self, channels, resolution, deconv=False):
-        '''
-        Initialize an atomic density kernel that can
-        can be used to detect atoms in density grids.
-        '''
-        n_channels = len(channels)
-
-        # kernel is created by computing a molgrid from a
-        # struct with one atom of each type at the center
-        xyz = torch.zeros((n_channels, 3), device=self.device)
-        c = torch.eye(n_channels, device=self.device) # one-hot vector types
-        r = torch.tensor(
-            [ch.atomic_radius for ch in channels], 
-            device=self.device
-        )
-        self.grid_maker.set_radii_type_indexed(True)
-        self.grid_maker.set_resolution(resolution)
-
-        # kernel must fit atom with largest radius
-        kernel_radius = 1.5*max(r).item()
-        self.grid_maker.set_dimension(2*kernel_radius)
-
-        # kernel must also have odd spatial dimension
-        if self.grid_maker.spatial_grid_dimensions()[0]%2 == 0:
-            self.grid_maker.set_dimension(
-                self.grid_maker.get_dimension() + resolution
-            )
-
-        self.c2grid.center = (0.,0.,0.)
-        values = self.c2grid(xyz, c, r)
-
-        if deconv:
-            values = torch.tensor(
-                weiner_invert_kernel(values.cpu(), noise_ratio=1),
-                dtype=values.dtype,
-                device=self.device,
-            )
-
-        self.kernel = AtomGrid(
-            values=values,
-            channels=channels,
-            center=torch.zeros(3, device=self.device),
-            resolution=resolution,
-        )
-
-        if self.output_kernel:
-            dx_prefix = 'deconv_kernel' if deconv else 'conv_kernel'
-            if self.verbose:
-                kernel_norm = np.linalg.norm(values.cpu())
-                print(
-                    'writing out {} (norm={})'.format(dx_prefix, kernel_norm)
-                )
-            self.kernel.to_dx(dx_prefix)
-            self.output_kernel = False # only write once
-
-    def convolve(self, grid, channels, resolution):
-        '''
-        Compute a convolution between the provided
-        density grid and the atomic density kernel.
-
-        The output is normalized by the kernel norm
-        so that values above 0.5 indicate grid points
-        where placing an atom would decrease L2 loss.
-        '''
-        if self.kernel is None:
-            self.init_kernel(channels, resolution)
-
-        # normalize convolved grid channels by kernel norm
-        kernel_norm2 = (self.kernel.values**2).sum(dim=(1,2,3), keepdim=True)
-
-        return F.conv3d(
-            input=grid.unsqueeze(0),
-            weight=self.kernel.values.unsqueeze(1),
-            padding=self.kernel.values.shape[-1]//2,
-            groups=len(channels),
-        )[0] / kernel_norm2
-
-    def detect_atoms(self, grid, channels, center, resolution, types=None):
-        '''
-        Detect a set of atoms in a density grid by convolving
-        with a kernel, applying a threshold, and then returning
-        atom types and coordinates ordered by grid value.
-        '''
-        assert len(grid.shape) == 4
-        assert len(set(grid.shape[1:])) == 1
-
-        n_channels = grid.shape[0]
-        grid_dim = grid.shape[1]
-
-        apply_peak_value = self.peak_value is not None and self.peak_value < np.inf
-        apply_threshold = self.threshold is not None and self.threshold > -np.inf
-        suppress_non_max = self.min_dist is not None and self.min_dist > 0.0
-
-        if apply_peak_value:
-            peak_value = torch.full((n_channels,), self.peak_value, device=self.device)
-
-        if apply_threshold:
-            threshold = torch.full((n_channels,), self.threshold, device=self.device)
-
-        # convolve grid with atomic density kernel
-        if self.apply_conv:
-            grid = self.convolve(grid, channels, resolution)
-
-        # reflect grid values above peak value
-        if apply_peak_value:
-            peak_value = peak_value.view(n_channels, 1, 1, 1)
-            grid = peak_value - (peak_value - grid).abs()
-
-        # sort grid points by value
-        values, idx = torch.sort(grid.flatten(), descending=True)
-
-        # convert flattened grid index to channel and spatial index
-        idx_z, idx = idx % grid_dim, idx // grid_dim
-        idx_y, idx = idx % grid_dim, idx // grid_dim
-        idx_x, idx = idx % grid_dim, idx // grid_dim
-        idx_c, idx = idx % n_channels, idx // n_channels
-        idx_xyz = torch.stack((idx_x, idx_y, idx_z), dim=1)
-
-        # apply threshold to grid values
-        if apply_threshold:
-            above_thresh = values > threshold[idx_c]
-            values = values[above_thresh]
-            idx_xyz = idx_xyz[above_thresh]
-            idx_c = idx_c[above_thresh]
-
-        # exclude grid channels with no atoms left
-        if self.constrain_types:
-            has_atoms_left = types[idx_c] > 0
-            values = values[has_atoms_left]
-            idx_xyz = idx_xyz[has_atoms_left]
-            idx_c = idx_c[has_atoms_left]
-
-            #TODO this does not constrain the atoms types correctly
-            # when doing multi_atom fitting, because it only omits
-            # atom types that have 0 atoms left- i.e. we could still
-            # return 2 atoms of a type that only has 1 atom left.
-            # Need to exclude all atoms of type t beyond rank n_t
-            # where n_t is the number of atoms left of type t
-
-        # convert spatial index to atom coordinates
-        origin = center - resolution * (float(grid_dim) - 1) / 2.0
-        xyz = origin + resolution * idx_xyz.float()
-
-        # suppress atoms too close to a higher-value atom of same type
-        if suppress_non_max and self.n_atoms_detect > 1:
-
-            r = torch.tensor(
-                [ch.atomic_radius for ch in channels],
-                device=self.device,
-            )
-            if len(idx_c) < 1000: # use NxN matrices
-                same_type = (idx_c.unsqueeze(1) == idx_c.unsqueeze(0))
-                bond_radius = r[idx_c].unsqueeze(1) + r[idx_c].unsqueeze(0)
-                min_dist2 = (self.min_dist * bond_radius)**2
-                dist2 = ((xyz.unsqueeze(1) - xyz.unsqueeze(0))**2).sum(dim=2)
-                # the lower triangular part of a matrix under diagonal -1
-                #   gives those indices i,j such that i > j
-                # since atoms are sorted by decreasing density value,
-                #   i > j implies that atom i has lower value than atom j
-                # we use this to check a condition on each atom
-                #   only with respect to atoms of higher value 
-                too_close = torch.tril(
-                    (dist2 < min_dist2) & same_type, diagonal=-1
-                ).any(dim=1)
-                xyz = xyz[~too_close]
-                idx_c = idx_c[~too_close]
-
-            else: # use a for loop
-                xyz_max = xyz[0].unsqueeze(0)
-                idx_c_max = idx_c[0].unsqueeze(0)
-
-                for i in range(1, len(idx_c)):
-                    same_type = (idx_c[i] == idx_c_max)
-                    bond_radius = r[idx_c[i]] + r[idx_c_max]
-                    min_dist2 = (self.min_dist * bond_radius)**2
-                    dist2 = ((xyz[i].unsqueeze(0) - xyz_max)**2).sum(dim=1)
-                    if not ((dist2 < min_dist2) & same_type).any():
-                        xyz_max = torch.cat([xyz_max, xyz[i].unsqueeze(0)])
-                        idx_c_max = torch.cat([idx_c_max, idx_c[i].unsqueeze(0)])
-
-                xyz = xyz_max
-                idx_c = idx_c_max
-
-        # limit total number of detected atoms
-        if self.n_atoms_detect >= 0:
-            xyz = xyz[:self.n_atoms_detect]
-            idx_c = idx_c[:self.n_atoms_detect]
-
-        # convert atom type channel index to one-hot type vector
-        c = F.one_hot(idx_c, n_channels).to(dtype=torch.float32, device=self.device)
-
-        return xyz.detach(), c.detach()
-
-    def get_types_estimate(self, grid, channels, resolution):
-        '''
-        Since atom density is additive and non-negative, estimate
-        the atom type counts by dividing the total density in each
-        grid channel by the total density in each kernel channel.
-        '''
-        if self.kernel is None:
-            self.init_kernel(channels, resolution)
-
-        kernel_sum = self.kernel.values.sum(dim=(1,2,3))
-        grid_sum = grid.sum(dim=(1,2,3))
-        return grid_sum / kernel_sum
-
-    def fit(self, grid, types):
-        '''
-        Fit atom types and coordinates to atomic density grid.
-        '''
-        t_start = time.time()
-
-        # get true grid on appropriate device
-        grid_true = AtomGrid(
-            values=torch.as_tensor(grid.values, device=self.device),
-            channels=grid.channels,
-            center=torch.as_tensor(grid.center, device=self.device),
-            resolution=grid.resolution,
-        )
-
-        # get true atom type counts on appropriate device
-        types = torch.tensor(types, dtype=torch.float32, device=self.device)
-        print("grid max",grid.values.max())
-        print("grid min",grid.values.min())
-        if self.estimate_types: # estimate atom type counts from grid density
-            types_est = self.get_types_estimate(
-                grid_true.values,
-                grid_true.channels,
-                grid_true.resolution,
-            )
-            est_type_loss = (types - types_est).abs().sum().item()
-            types = types_est
-        else:
-            est_type_loss = np.nan
-
-        # initialize empty struct
-        print('Initializing empty struct 0')
-        n_channels = len(grid.channels)
-        xyz = torch.zeros((0, 3), dtype=torch.float32, device=self.device)
-        c = torch.zeros((0, n_channels), dtype=torch.float32, device=self.device)
-
-        if self.fit_L1_loss:
-            fit_loss = grid_true.values.abs().sum()
-        else:
-            fit_loss = (grid_true.values**2).sum() / 2.0
-        type_loss = types.abs().sum()
-
-        # to constrain types, order structs first by type diff, then by L2 loss
-        if self.constrain_types:
-            objective = (type_loss.item(), fit_loss.item())
-
-        else: # otherwise, order structs only by L2 loss
-            objective = fit_loss.item()
-
-        # get next atom init locations and channels
-        print('Getting next atoms for struct 0')
-        xyz_next, c_next = self.detect_atoms(
-            grid_true.values,
-            grid_true.channels,
-            grid_true.center,
-            grid_true.resolution,
-            types,
-        )
-
-        # keep track of best structures so far
-        struct_id = 0
-        best_structs = [(objective, struct_id, xyz, c, xyz_next, c_next)]
-        found_new_best_struct = True
-
-        # keep track of visited and expanded structures
-        expanded_ids = set()
-        visited_structs = [(objective, struct_id, time.time()-t_start, xyz, c)]
-        struct_count = 1
-
-        # search until we can't find a better structure
-        while found_new_best_struct:
-
-            new_best_structs = []
-            found_new_best_struct = False
-
-            # try to expand each current best structure
-            for objective, struct_id, xyz, c, xyz_next, c_next in best_structs:
-
-                if struct_id in expanded_ids:
-                    continue
-
-                do_single_atom = True
-                #print('expanding struct {} to {} next atoms'.format(struct_id, len(c_next)))
-
-                if self.multi_atom: # evaluate all next atoms simultaneously
-
-                    xyz_new = torch.cat([xyz, xyz_next])
-                    c_new = torch.cat([c, c_next])
-
-                    # compute diff and loss after gradient descent
-                    xyz_new, grid_pred, grid_diff, fit_loss = self.fit_gd(
-                        grid_true, xyz_new, c_new, self.interm_gd_iters
-                    )
-
-                    type_diff = types - c_new.sum(dim=0)
-                    type_loss = type_diff.abs().sum()
-
-                    if self.constrain_types:
-                        objective_new = (type_loss.item(), fit_loss.item())
-                    else:
-                        objective_new = fit_loss.item()
-
-                    # check if new structure is one of the best yet
-                    if any(objective_new < s[0] for s in best_structs):
-
-                        print('Found new best struct {}'.format(struct_count))
-
-                        xyz_new_next, c_new_next = self.detect_atoms(
-                            grid_diff,
-                            grid_true.channels,
-                            grid_true.center,
-                            grid_true.resolution,
-                            type_diff,
-                        )
-                        new_best_structs.append(
-                            (
-                                objective_new,
-                                struct_count,
-                                xyz_new,
-                                c_new,
-                                xyz_new_next,
-                                c_new_next,
-                            )
-                        )
-                        found_new_best_struct = True
-                        struct_count += 1
-                        do_single_atom = False
-
-                    visited_structs.append(
-                        (objective_new, struct_id, time.time()-t_start, xyz_new, c_new)
-                    )
-
-                if do_single_atom:
-
-                    # evaluate each possible next atom individually
-                    for xyz_next_, c_next_ in zip(xyz_next, c_next):
-
-                        # add next atom to structure
-                        xyz_new = torch.cat([xyz, xyz_next_.unsqueeze(0)])
-                        c_new = torch.cat([c, c_next_.unsqueeze(0)])
-
-                        # compute diff and loss after gradient descent
-                        xyz_new, grid_pred, grid_diff, fit_loss = self.fit_gd(
-                            grid_true, xyz_new, c_new, self.interm_gd_iters
-                        )
-
-                        type_diff = types - c_new.sum(dim=0)
-                        type_loss = type_diff.abs().sum()
-
-                        if self.constrain_types:
-                            objective_new = (type_loss.item(), fit_loss.item())
-                        else:
-                            objective_new = fit_loss.item()
-
-                        # check if new structure is one of the best yet
-                        if any(objective_new < s[0] for s in best_structs):
-
-                            print('Found new best struct {}'.format(struct_count))
-
-                            xyz_new_next, c_new_next = self.detect_atoms(
-                                grid_diff,
-                                grid_true.channels,
-                                grid_true.center,
-                                grid_true.resolution,
-                                type_diff,
-                            )
-                            new_best_structs.append(
-                                (
-                                    objective_new,
-                                    struct_count,
-                                    xyz_new,
-                                    c_new,
-                                    xyz_new_next,
-                                    c_new_next,
-                                )
-                            )
-                            found_new_best_struct = True
-                            struct_count += 1
-
-                        visited_structs.append(
-                            (objective_new, struct_id, time.time()-t_start, xyz_new, c_new)
-                        )
-
-                expanded_ids.add(struct_id)
-
-            if found_new_best_struct: # determine new set of best structures
-
-                best_structs = sorted(best_structs + new_best_structs)[:self.beam_size]
-                best_objective = best_structs[0][0]
-                best_id = best_structs[0][1]
-                best_n_atoms = best_structs[0][2].shape[0]
-
-                if self.verbose:
-                    try:
-                        gpu_usage = getGPUs()[0].memoryUtil
-                    except:
-                        gpu_usage = np.nan
-                    print(
-                        'Best struct {} (objective={}, n_atoms={}, GPU={})'.format(
-                            best_id, best_objective, best_n_atoms, gpu_usage
-                        )
-                    )
-
-                if len(xyz_new) >= 50:
-                    found_new_best_struct = False #dkoes: limit molecular size
->>>>>>> 7d760bde
 
 import liGAN
 from liGAN import molecules, metrics
@@ -609,7 +60,7 @@
         self.sdf_files = []
 
         self.verbose = verbose
-        
+
         # keep sdf files open so that all samples of a given
         # struct or molecule can be written to one file
         self.open_files = dict()
@@ -1283,25 +734,9 @@
     '''
     Linear interpolation between vectors v0 and v1 at steps t.
     '''
-<<<<<<< HEAD
     k0, k1 = (1-t), t
     return (
         k0[:,None] * v0[None,:] + k1[:,None] * v1[None,:]
-=======
-    device = ('cpu', 'cuda')[args.gpu]
-    batch_size = gen_net.blobs['lig'].shape[0]
-
-    rec_map = molgrid.FileMappedGninaTyper(data_param.recmap)
-    lig_map = molgrid.FileMappedGninaTyper(data_param.ligmap)
-    rec_channels = atom_types.get_channels_from_map(rec_map, name_prefix='Receptor')
-    lig_channels = atom_types.get_channels_from_map(lig_map, name_prefix='Ligand')
-
-    print('Creating example provider')
-    ex_provider = molgrid.ExampleProvider(
-        rec_map,
-        lig_map,
-        data_root=args.data_root,
->>>>>>> 7d760bde
     )
 
 
