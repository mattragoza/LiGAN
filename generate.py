--- conflicted
+++ resolved
@@ -32,6 +32,7 @@
 
 import molgrid
 import atom_types
+from atom_structs import AtomStruct
 import fitting as dkoes_fitting
 from results import get_terminal_size
 
@@ -43,7 +44,7 @@
     '''
     visited = visited or set()
 
-    if not isinstance(obj, (MolGrid, MolStruct, list, dict)) or id(obj) in visited:
+    if not isinstance(obj, (MolGrid, AtomStruct, list, dict)) or id(obj) in visited:
         #avoid traversing everything
         return obj
 
@@ -54,7 +55,7 @@
         dct = obj
     elif hasattr(obj, '__dict__'):
         dct = obj.__dict__
-        
+
     if dct:
         for k, v in dct.items():
             if isinstance(v, torch.Tensor):
@@ -64,9 +65,9 @@
     elif isinstance(obj, list):
         for i, v in enumerate(obj):
             obj[i] = remove_tensors(obj[i], visited)
-    
+
     return obj
-            
+
 
 class MolGrid(object):
     '''
@@ -115,100 +116,6 @@
         return MolGrid(
             values, self.channels, self.center, self.resolution, **info
         )
-
-
-class MolStruct(object):
-    '''
-    A typed atomic structure.
-    '''
-    def __init__(self, xyz, c, channels, bonds=None, **info):
-
-        if len(xyz.shape) != 2:
-            raise ValueError('MolStruct xyz must have 2 dims')
-        if len(c.shape) != 1:
-            raise ValueError('MolStruct c must have 1 dimension')
-        if xyz.shape[0] != c.shape[0]:
-            raise ValueError('first dim of MolStruct xyz and c must be equal')
-        if xyz.shape[1] != 3:
-            raise ValueError('second dim of MolStruct xyz must be 3')
-        if any(c < 0) or any(c >= len(channels)):
-            raise ValueError('invalid channel index in MolStruct c')
-
-        self.xyz = xyz
-        self.c = c
-        self.channels = channels
-
-        if bonds is not None:
-            if bonds.shape != (self.n_atoms, self.n_atoms):
-                raise ValueError('MolStruct bonds must have shape (n_atoms, n_atoms)')
-            self.bonds = bonds
-        else:
-            self.bonds = np.zeros((self.n_atoms, self.n_atoms))
-
-        if self.n_atoms > 0:
-            self.center = self.xyz.mean(0)
-            self.radius = max(np.linalg.norm(self.xyz - self.center, axis=1))
-        else:
-            self.center = np.full(3, np.nan)
-            self.radius = np.nan
-
-        self.info = info
-
-    @classmethod
-    def from_gninatypes(cls, gtypes_file, channels, **info):
-        xyz, c = read_gninatypes_file(gtypes_file, channels)
-        return MolStruct(xyz, c, channels, **info)
-
-    @classmethod
-    def from_coord_set(cls, coord_set, channels, **info):
-        if not coord_set.has_indexed_types():
-            raise ValueError(
-                'can only make MolStruct from CoordinateSet with indexed types'
-            )
-        xyz = coord_set.coords.tonumpy()
-        c = coord_set.type_index.tonumpy().astype(int)
-        return MolStruct(xyz, c, channels, **info)
-
-    @classmethod
-    def from_rd_mol(cls, rd_mol, c, channels, **info):
-        xyz = rd_mol.GetConformer(0).GetPositions()
-        return cls(xyz, c, channels, **info)
-
-    @classmethod
-    def from_sdf(cls, sdf_file, channels, **info):
-        rd_mol = read_rd_mols_from_sdf_file(sdf_file)[0]
-        channels_file = os.path.splitext(sdf_file)[0] + '.channels'
-        c = read_channels_from_file(channels_file, channels)
-        return cls.from_rd_mol(rd_mol, c, channels)
-
-    @property
-    def n_atoms(self):
-        return self.xyz.shape[0]
-
-    def to_ob_mol(self):
-        mol = make_ob_mol(self.xyz.astype(float), self.c, self.bonds, self.channels)
-        return mol
-
-    def to_rd_mol(self):
-        mol = make_rd_mol(self.xyz.astype(float), self.c, self.bonds, self.channels)
-        return mol
-
-    def to_sdf(self, sdf_file):
-        if sdf_file.endswith('.gz'):
-            outfile = gzip.open(sdf_file,'wt')
-        else:
-            outfile = open(sdf_file,'wt')
-        write_rd_mols_to_sdf_file(outfile, [self.to_rd_mol()])
-        outfile.close()
-
-    def add_bonds(self, tol=0.0):
-
-        nax = np.newaxis
-        channel_radii = np.array([c.atomic_radius for c in self.channels])
-
-        atom_dist2 = ((self.xyz[nax,:,:] - self.xyz[:,nax,:])**2).sum(axis=2)
-        max_bond_dist2 = channel_radii[self.c][nax,:] + channel_radii[self.c][:,nax]
-        self.bonds = (atom_dist2 < max_bond_dist2 + tol)
 
 
 class AtomFitter(object):
@@ -571,7 +478,7 @@
 
             new_best_structs = []
             found_new_best_struct = False
- 
+
             # try to expand each current best structure
             for objective, struct_id, xyz, c, xyz_next, c_next in best_structs:
 
@@ -699,10 +606,9 @@
                             best_id, best_objective, best_n_atoms, gpu_usage
                         )
                     )
-                    
+
                 if len(xyz_new) >= 50:
                     found_new_best_struct = False #dkoes: limit molecular size
-
 
         # done searching for atomic structures
         best_objective, best_id, xyz_best, c_best, _, _ = best_structs[0]
@@ -732,7 +638,7 @@
         visited_structs = []
         for objective, struct_id, fit_time, xyz, c in visited_structs_:
             print("struct_id",struct_id)
-            struct = MolStruct(
+            struct = AtomStruct(
                 xyz=xyz.cpu().detach().numpy(),
                 c=one_hot_to_index(c).cpu().detach().numpy(),
                 channels=grid.channels,
@@ -746,7 +652,7 @@
 
         print("select best")
         # finalize the best fit atomic structure and density grid
-        struct_best = MolStruct(
+        struct_best = AtomStruct(
             xyz=xyz_best.cpu().detach().numpy(),
             c=one_hot_to_index(c_best).cpu().detach().numpy(),
             channels=grid.channels,
@@ -837,11 +743,11 @@
             # connect the dots using openbabel
             ob_mol = struct.to_ob_mol()
             ob_mol.ConnectTheDots()
-            visited_mols.append(ob_mol_to_rd_mol(ob_mol))
+            visited_mols.append(molecules.ob_mol_to_rd_mol(ob_mol))
 
             # perceive bonds in openbabel
             ob_mol.PerceiveBondOrders()
-            rd_mol = ob_mol_to_rd_mol(ob_mol)
+            rd_mol = molecules.ob_mol_to_rd_mol(ob_mol)
             visited_mols.append(rd_mol)
 
             if not self.use_openbabel:
@@ -898,7 +804,7 @@
             resolution=grid.resolution,
         )
 
-        xyz, c, channels, L2_loss, time_, n_iters, n_fixes, grid_pred = \
+        struct, grid_pred = \
             dkoes_fitting.simple_atom_fit(
                 mgrid=grid,
                 types=types,
@@ -907,20 +813,7 @@
                 grm=1.0
             )
 
-        struct = MolStruct(
-            xyz=xyz,
-            c=c,
-            channels=channels,
-            L2_loss=L2_loss,
-            time=time_,
-            n_iters=n_iters,
-            n_fixes=n_fixes,
-        )
-<<<<<<< HEAD
         struct.info['visited_structs'] = [struct]
-=======
-        
->>>>>>> 437de25d
         self.validify(struct)
 
         grid_pred = MolGrid(
@@ -928,21 +821,17 @@
             channels=grid.channels,
             center=grid.center,
             resolution=grid.resolution,
-<<<<<<< HEAD
-            src_struct=struct,
-        )
-=======
             visited_structs=[struct],
             src_struct=struct,
         )        
->>>>>>> 437de25d
+
         return remove_tensors(grid_pred)
 
 
 class OutputWriter(object):
     '''
     A data structure for receiving and organizing MolGrids and
-    MolStructs from a generative model or atom fitting algorithm,
+    AtomStructs from a generative model or atom fitting algorithm,
     computing metrics, and writing files to disk as necessary.
     '''
     def __init__(
@@ -989,15 +878,15 @@
 
         self.verbose = verbose
         
-        self.outfiles = dict()  #one file for all samples of given lig/grid
+        self.out_files = dict() # one file for all samples of given mol/grid
 
     def write(self, lig_name, grid_type, sample_idx, grid):
         '''
         Write output files for grid and compute metrics in
         data frame, if all necessary data is present.
         '''
-<<<<<<< HEAD
         grid_prefix = '{}_{}_{}'.format(self.out_prefix, lig_name, grid_type)
+
         sample_prefix = grid_prefix + '_' + str(sample_idx)
         src_sample_prefix = grid_prefix + '_src_' + str(sample_idx)
         add_sample_prefix = grid_prefix + '_add_' + str(sample_idx)
@@ -1010,16 +899,7 @@
         is_real_grid = not (is_gen_grid or is_fit_grid)
         has_struct = is_real_grid or is_fit_grid
         has_conv_grid = not is_fit_grid
-=======
-        grid_prefix = '{}_{}_{}'.format(self.out_prefix, lig_name, grid_name)                    
-        sample_prefix = grid_prefix + '_' + str(sample_idx)
-        
-        is_gen_grid = grid_name.endswith('_gen')
-        is_fit_grid = grid_name.endswith('_fit')
-        is_real_grid = not (is_gen_grid or is_fit_grid)
-        has_struct = is_real_grid or is_fit_grid
         is_generated = is_gen_grid or grid_name.endswith('gen_fit')
->>>>>>> 437de25d
 
         # write output files
         if self.output_dx: # write out density grids
@@ -1040,68 +920,8 @@
 
         if has_struct and self.output_sdf: # write out structures
 
-<<<<<<< HEAD
-            # write typed atom structure
-            struct_file = sample_prefix + '.sdf.gz'
-            if self.verbose:
-                print('Writing ' + struct_file)
-
             struct = grid.info['src_struct']
-            if is_fit_grid and self.output_visited:
-                visited_structs = struct.info['visited_structs']
-                rd_mols = [s.to_rd_mol() for s in visited_structs]
-            else:
-                rd_mols = [struct.to_rd_mol()]
-            write_rd_mols_to_sdf_file(struct_file, rd_mols)
-            self.sdf_files.append(struct_file)
-            self.centers.append(struct.center)
-
-            if is_real_grid: # write real input molecule
-
-                src_mol_file = src_sample_prefix + '.sdf.gz'
-                if self.verbose:
-                    print('Writing ' + src_mol_file)
-
-                src_mol = struct.info['src_mol']
-                if self.output_visited:
-                    rd_mols = src_mol.info['visited_mols']
-                else:
-                    rd_mols = [src_mol]
-                write_rd_mols_to_sdf_file(src_mol_file, rd_mols)
-                self.sdf_files.append(src_mol_file)
-                self.centers.append(struct.center)
-
-                if 'min_mol' in src_mol.info:
-                    src_uff_mol_file = src_uff_sample_prefix + '.sdf.gz'
-                    if self.verbose:
-                        print('Writing ' + src_uff_mol_file)
-                    write_rd_mols_to_sdf_file(src_uff_mol_file, [src_mol.info['min_mol']])
-                    self.sdf_files.append(src_uff_mol_file)
-
-            # write molecule with added bonds
-            add_mol_file = add_sample_prefix + '.sdf.gz'
-            if self.verbose:
-                print('Writing ' + add_mol_file)
-
-            add_mol = struct.info['add_mol']
-            if self.output_visited:
-                rd_mols = add_mol.info['visited_mols']
-            else:
-                rd_mols = [add_mol]
-            write_rd_mols_to_sdf_file(add_mol_file, rd_mols)
-            self.sdf_files.append(add_mol_file)
-            self.centers.append(struct.center)
-
-            if 'min_mol' in add_mol.info:
-                add_uff_mol_file = add_uff_sample_prefix + '.sdf.gz'
-                if self.verbose:
-                    print('Writing ' + add_uff_mol_file)
-                write_rd_mols_to_sdf_file(add_uff_mol_file, [add_mol.info['min_mol']])
-                self.sdf_files.append(add_uff_mol_file)
-                
-=======
-            struct = grid.info['src_struct']
->>>>>>> 437de25d
+
             # write atom type channels
             if self.output_channels:
 
@@ -1112,24 +932,28 @@
                 write_channels_to_file(
                     channels_file, struct.c, struct.channels
                 )
-                             
-            start_fname = grid_prefix+'.sdf.gz'
-            add_fname = grid_prefix+'_add.sdf.gz'
-            min_fname = grid_prefix+'_uff.sdf.gz'
+               
+            src_fname = grid_prefix + '_src.sdf.gz'         
+            start_fname = grid_prefix + '.sdf.gz'
+            add_fname = grid_prefix + '_add.sdf.gz'
+            min_fname = grid_prefix + '_uff.sdf.gz'
 
             def write_sdfs(fname, out, mol):
-                '''write out sdfs as necessary'''
+                '''
+                Write out sdf files as necessary.
+                '''
                 if sample_idx == 0:
                     self.sdf_files.append(fname)
                     self.centers.append(struct.center)
 
                 if sample_idx == 0 or not is_real_grid:
+
                     if self.verbose:
-                        print('Writing %s %d'%(fname,sample_idx))
+                        print('Writing %s %d'%(fname, sample_idx))
                         
                     if mol == struct:
-                        if self.output_visited and is_fit_grid:
-                            rd_mols = [s.to_rd_mol() for s in visited_structs]
+                        if self.output_visited and 'visited_structs' in struct.info:
+                            rd_mols = [s.to_rd_mol() for s in struct.info['visited_structs']]
                         else:
                             rd_mols = [struct.to_rd_mol()]
                     else:
@@ -1137,33 +961,35 @@
                             rd_mols = mol.info['visited_mols']
                         else:
                             rd_mols = [mol]
-                    write_rd_mols_to_sdf_file(out, rd_mols, str(sample_idx))
+                    molecules.write_rd_mols_to_sdf_file(out, rd_mols, str(sample_idx))
                 
-                if sample_idx == self.n_samples-1 or is_real_grid:
+                if sample_idx+1 == self.n_samples or is_real_grid:
                     out.close()
 
-            if grid_prefix not in self.outfiles:
-                self.outfiles[grid_prefix] = {}
-                #open output files for generated samples                
-                self.outfiles[grid_prefix][start_fname] = gzip.open(start_fname,'wt')
-                self.outfiles[grid_prefix][add_fname] = gzip.open(add_fname,'wt')                                
-                self.outfiles[grid_prefix][min_fname] = gzip.open(min_fname,'wt')
-
-                #only output src file once
-                if is_real_grid: # write real input molecule
-                    src_mol_fname = grid_prefix + '_src.sdf.gz'                    
-                    src_mol_file = gzip.open(src_mol_fname,'wt')
+            if grid_prefix not in self.out_files:
+
+                self.out_files[grid_prefix] = {}
+
+                # open output files for generated samples                
+                self.out_files[grid_prefix][start_fname] = gzip.open(start_fname, 'wt')
+                self.out_files[grid_prefix][add_fname] = gzip.open(add_fname, 'wt')                                
+                self.out_files[grid_prefix][min_fname] = gzip.open(min_fname, 'wt')
+
+                # only output src file once
+                if is_real_grid: # write real input molecule                  
+                    src_file = gzip.open(src_fname, 'wt')
                     src_mol = struct.info['src_mol']
-                    write_sdfs(src_mol_fname, src_mol_file, src_mol)
+                    write_sdfs(src_fname, src_file, src_mol)
 
             # write typed atom structure
-            write_sdfs(start_fname, self.outfiles[grid_prefix][start_fname], struct)
+            write_sdfs(start_fname, self.out_files[grid_prefix][start_fname], struct)
+
             # write molecule with added bonds
             add_mol = struct.info['add_mol']
-            write_sdfs(add_fname, self.outfiles[grid_prefix][add_fname], add_mol)                            
-
-            if add_mol.info['min_mol']:
-                write_sdfs(min_fname, self.outfiles[grid_prefix][min_fname], add_mol.info['min_mol'])                   
+            write_sdfs(add_fname, self.out_files[grid_prefix][add_fname], add_mol)                            
+
+            if add_mol.info['min_mol']: # write minimized molecule
+                write_sdfs(min_fname, self.out_files[grid_prefix][min_fname], add_mol.info['min_mol'])                   
 
         # write latent vector
         if is_gen_grid and self.output_latent:
@@ -1657,183 +1483,7 @@
 
             frags = Chem.GetMolFrags(rd_mol)
             n_frags = len(frags)
-
-
-def ob_mol_to_rd_mol(ob_mol):
-
-    n_atoms = ob_mol.NumAtoms()
-    rd_mol = Chem.RWMol()
-    rd_conf = Chem.Conformer(n_atoms)
-
-    for ob_atom in ob.OBMolAtomIter(ob_mol):
-        rd_atom = Chem.Atom(ob_atom.GetAtomicNum())
-        rd_atom.SetIsAromatic(ob_atom.IsAromatic())
-        #TODO copy format charge
-        i = rd_mol.AddAtom(rd_atom)
-        ob_coords = ob_atom.GetVector()
-        x = ob_coords.GetX()
-        y = ob_coords.GetY()
-        z = ob_coords.GetZ()
-        rd_coords = Geometry.Point3D(x, y, z)
-        rd_conf.SetAtomPosition(i, rd_coords)
-
-    rd_mol.AddConformer(rd_conf)
-
-    for ob_bond in ob.OBMolBondIter(ob_mol):
-        i = ob_bond.GetBeginAtomIdx()-1
-        j = ob_bond.GetEndAtomIdx()-1
-        bond_order = ob_bond.GetBondOrder()
-        if ob_bond.IsAromatic():
-            bond_type = Chem.BondType.AROMATIC
-        elif bond_order == 1:
-            bond_type = Chem.BondType.SINGLE
-        elif bond_order == 2:
-            bond_type = Chem.BondType.DOUBLE
-        elif bond_order == 3:
-            bond_type = Chem.BondType.TRIPLE
-        else:
-            raise Exception('unknown bond order {}'.format(bond_order))
-        rd_mol.AddBond(i, j, bond_type)
-
-    return rd_mol
-
-
-def rd_mol_to_ob_mol(rd_mol):
-
-    ob_mol = ob.OBMol()
-    rd_conf = rd_mol.GetConformer(0)
-
-    for i, rd_atom in enumerate(rd_mol.GetAtoms()):
-        atomic_num = rd_atom.GetAtomicNum()
-        rd_coords = rd_conf.GetAtomPosition(i)
-        x = rd_coords.x
-        y = rd_coords.y
-        z = rd_coords.z
-        ob_atom = ob_mol.NewAtom()
-        ob_atom.SetAtomicNum(atomic_num)
-        ob_atom.SetAromatic(rd_atom.GetIsAromatic())
-        ob_atom.SetVector(x, y, z)
-
-    for k, rd_bond in enumerate(rd_mol.GetBonds()):
-        i = rd_bond.GetBeginAtomIdx()+1
-        j = rd_bond.GetEndAtomIdx()+1
-        bond_type = rd_bond.GetBondType()
-        bond_flags = 0
-        if bond_type == Chem.BondType.AROMATIC:
-            bond_order = 1
-            bond_flags |= ob.OB_AROMATIC_BOND
-        elif bond_type == Chem.BondType.SINGLE:
-            bond_order = 1
-        elif bond_type == Chem.BondType.DOUBLE:
-            bond_order = 2
-        elif bond_type == Chem.BondType.TRIPLE:
-            bond_order = 3
-        ob_mol.AddBond(i, j, bond_order, bond_flags)
-
-    return ob_mol
-                   
-
-def make_rd_mol(xyz, c, bonds, channels):
-
-    rd_mol = Chem.RWMol()
-
-    for c_ in c:
-        atomic_num = channels[c_].atomic_num
-        rd_atom = Chem.Atom(atomic_num)
-        rd_mol.AddAtom(rd_atom)
-
-    n_atoms = rd_mol.GetNumAtoms()
-    rd_conf = Chem.Conformer(n_atoms)
-
-    for i, (x, y, z) in enumerate(xyz):
-        rd_conf.SetAtomPosition(i, (x, y, z))
-
-    rd_mol.AddConformer(rd_conf)
-
-    if np.any(bonds):
-        n_bonds = 0
-        for i in range(n_atoms):
-            for j in range(i+1, n_atoms):
-                if bonds[i,j]:
-                    rd_mol.AddBond(i, j, Chem.BondType.SINGLE)
-                    n_bonds += 1
-
-    return rd_mol
-
-
-def make_ob_mol(xyz, c, bonds, channels):
-    '''
-    Return an OpenBabel molecule from an array of
-    xyz atom positions, channel indices, a bond matrix,
-    and a list of atom type channels.
-    '''
-    ob_mol = ob.OBMol()
-
-    n_atoms = 0
-    for (x, y, z), c_ in zip(xyz, c):
-        atomic_num = channels[c_].atomic_num
-        atom = ob_mol.NewAtom()
-        atom.SetAtomicNum(atomic_num)
-        atom.SetVector(x, y, z)
-        n_atoms += 1
-
-    if np.any(bonds):
-        n_bonds = 0
-        for i in range(n_atoms):
-            atom_i = ob_mol.GetAtom(i)
-            for j in range(i+1, n_atoms):
-                atom_j = ob_mol.GetAtom(j)
-                if bonds[i,j]:
-                    bond = ob_mol.NewBond()
-                    bond.Set(n_bonds, atom_i, atom_j, 1, 0)
-                    n_bonds += 1
-    return ob_mol
-
-
-def write_ob_mols_to_sdf_file(sdf_file, mols):
-    conv = ob.OBConversion()
-    if sdf_file.endswith('.gz'):
-        conv.SetOutFormat('sdf.gz')
-    else:
-        conv.SetOutFormat('sdf')
-    for i, mol in enumerate(mols):
-        if i == 0:
-            conv.WriteFile(mol, sdf_file)
-        else:
-            conv.Write(mol)
-    conv.CloseOutFile()
-
-
-<<<<<<< HEAD
-def write_rd_mols_to_sdf_file(sdf_file, mols):
-    if sdf_file.endswith('.gz'):
-        out = gzip.open(sdf_file, 'wt')
-    else:
-        out = open(sdf_file, 'w')
-    writer = Chem.SDWriter(out)
-=======
-def write_rd_mols_to_sdf_file(outfile, mols,name=''):
-    writer = Chem.SDWriter(outfile)
->>>>>>> 437de25d
-    writer.SetKekulize(False)
-    for mol in mols:
-        if name: mol.SetProp('_Name',name)
-        writer.write(mol)
-    writer.close()
-<<<<<<< HEAD
-    out.close()
-=======
->>>>>>> 437de25d
-
-
-def read_rd_mols_from_sdf_file(sdf_file):
-    if sdf_file.endswith('.gz'):
-        f = gzip.open(sdf_file)
-        suppl = Chem.ForwardSDMolSupplier(f)
-    else:
-        suppl = Chem.SDMolSupplier(sdf_file)
-    return [mol for mol in suppl]
-
+                  
 
 def find_real_mol_in_data_root(data_root, lig_src_no_ext):
     '''
@@ -1845,19 +1495,19 @@
         lig_mol_base = m.group(1) + '_docked.sdf.gz'
         idx = int(m.group(2))
         lig_mol_file = os.path.join(data_root, lig_mol_base)
-        lig_mol = read_rd_mols_from_sdf_file(lig_mol_file)[idx]
+        lig_mol = molecules.read_rd_mols_from_sdf_file(lig_mol_file)[idx]
 
     except AttributeError:
 
         try: # cross-docked set has extra underscore
             lig_mol_base = lig_src_no_ext + '_.sdf'
             lig_mol_file = os.path.join(data_root, lig_mol_base)
-            lig_mol = read_rd_mols_from_sdf_file(lig_mol_file)[0]
+            lig_mol = molecules.read_rd_mols_from_sdf_file(lig_mol_file)[0]
 
         except OSError:
             lig_mol_base = lig_src_no_ext + '.sdf'
             lig_mol_file = os.path.join(data_root, lig_mol_base)
-            lig_mol = read_rd_mols_from_sdf_file(lig_mol_file)[0]
+            lig_mol = molecules.read_rd_mols_from_sdf_file(lig_mol_file)[0]
 
     return lig_mol
 
@@ -1989,57 +1639,14 @@
             f.write('load_group {}, {}\n'.format(dx_pattern, group_name))
 
         for sdf_file in sdf_files: # load structures
-<<<<<<< HEAD
             m = re.match(r'^({}_.*)\.sdf(\.gz)?$'.format(out_prefix), sdf_file)
-=======
-            m = re.match(r'^{}_(.*)\.sdf(.gz)?$'.format(out_prefix), sdf_file)
->>>>>>> 437de25d
             obj_name = m.group(1)
             f.write('load {}, {}\n'.format(sdf_file, obj_name))
 
         for sdf_file, (x,y,z) in zip(sdf_files, centers): # center structures
-<<<<<<< HEAD
             m = re.match(r'^({}_.*)\.sdf(\.gz)?$'.format(out_prefix), sdf_file)
-=======
-            m = re.match(r'^{}_(.*)\.sdf(.gz)?$'.format(out_prefix), sdf_file)
->>>>>>> 437de25d
             obj_name = m.group(1)
             f.write('translate [{},{},{}], {}, camera=0, state=0\n'.format(-x, -y, -z, obj_name))
-
-
-def read_gninatypes_file(lig_file, channels):
-    channel_names = [c.name for c in channels]
-    channel_name_idx = {n: i for i, n in enumerate(channel_names)}
-    xyz, c = [], []
-    with open(lig_file, 'rb') as f:
-        atom_bytes = f.read(16)
-        while atom_bytes:
-            x, y, z, t = struct.unpack('fffi', atom_bytes)
-            smina_type = atom_types.smina_types[t]
-            channel_name = 'Ligand' + smina_type.name
-            if channel_name in channel_name_idx:
-                c_ = channel_names.index(channel_name)
-                xyz.append([x, y, z])
-                c.append(c_)
-            atom_bytes = f.read(16)
-    assert xyz and c, lig_file
-    return np.array(xyz), np.array(c)
-
-
-def get_mol_center(mol):
-    '''
-    Compute the center of a molecule, ignoring hydrogen.
-    '''
-    return np.mean([a.coords for a in mol.atoms if a.atomicnum != 1], axis=0)
-
-
-def get_n_atoms_from_sdf_file(sdf_file, idx=0):
-    '''
-    Count the number of atoms of each element in a molecule 
-    from an .sdf file.
-    '''
-    mol = get_mols_from_sdf_file(sdf_file)[idx]
-    return Counter(atom.GetSymbol() for atom in mol.GetAtoms())
 
 
 def make_one_hot(x, n, dtype=None, device=None):
@@ -2054,11 +1661,6 @@
         return torch.argmax(x, dim=1)
     else:
         return torch.zeros((0,))
-
-
-def write_structs_to_sdf_file(sdf_file, structs):
-    mols = (s.to_ob_mol() for s in structs)
-    write_ob_mols_to_sdf_file(sdf_file, mols)
 
 
 def write_channels_to_file(channels_file, c, channels):
@@ -2564,39 +2166,25 @@
                 print('Getting real atom types and coords')
                 lig_coord_set = ex.coord_sets[1]
                 lig_src = lig_coord_set.src
-                lig_struct = MolStruct.from_coord_set(lig_coord_set, lig_channels)
+                lig_struct = AtomStruct.from_coord_set(lig_coord_set, lig_channels)
                 types = count_types(lig_struct.c, lig_map.num_types(), dtype=np.int16)
-<<<<<<< HEAD
-
-                print('Getting real molecule from data root')
+
                 lig_src_no_ext = os.path.splitext(lig_src)[0]
                 lig_name = os.path.basename(lig_src_no_ext)
-                lig_mol = find_real_mol_in_data_root(args.data_root, lig_src_no_ext)
-
-                if args.fit_atoms:
-                    print('Real molecule for {} has {} atoms'.format(lig_name, lig_struct.n_atoms))
-
-                    print('Minimizing real molecule')
-                    atom_fitter.uff_minimize(lig_mol)
-                    lig_struct.info['src_mol'] = lig_mol
-=======
-                # then get the real source molecule from data_root
-                lig_src_no_ext = os.path.splitext(lig_src)[0]
-                lig_name = os.path.basename(lig_src_no_ext)
-                                        
+
                 if not args.gen_only:
                     print('Getting real molecule from data root')
                     lig_mol = find_real_mol_in_data_root(args.data_root, lig_src_no_ext)
 
-                    print('Minimizing real molecule')
-                    atom_fitter.uff_minimize(lig_mol)
-                    lig_struct.info['src_mol'] = lig_mol
-
-                    print('True molecule for {} has {} atoms'.format(lig_name, lig_struct.n_atoms))
->>>>>>> 437de25d
-
-                    print('Validifying real atom types and coords')
-                    atom_fitter.validify(lig_struct)
+                    if args.fit_atoms:
+                        print('Real molecule for {} has {} atoms'.format(lig_name, lig_struct.n_atoms))
+
+                        print('Minimizing real molecule')
+                        atom_fitter.uff_minimize(lig_mol)
+                        lig_struct.info['src_mol'] = lig_mol
+
+                        print('Validifying real atom types and coords')
+                        atom_fitter.validify(lig_struct)
 
                 # get latent vector for current example
                 latent_vec = np.array(gen_net.blobs[latent_sample].data[batch_idx])
