from __future__ import print_function, division
import sys, os, re, argparse, itertools, ast
from collections import OrderedDict
import numpy as np
import caffe

import caffe_util
import params


# format strings for mapping model params to unique names
NAME_FORMATS = dict(
    data=OrderedDict({
        '11': 'data_{data_dim:d}_{resolution:g}{data_options}'
    }),
    gen=OrderedDict({
        '110': '{encode_type}e11_{data_dim:d}_0',
        '11': '{encode_type}e11_{data_dim:d}_{n_levels:d}_{conv_per_level:d}_{n_filters:d}_{pool_type}_{unpool_type}',
        '12': '{encode_type}e12_{data_dim:d}_{resolution:g}_{n_levels:d}_{conv_per_level:d}_{n_filters:d}_{width_factor:d}_{loss_types}',
        '13': '{encode_type}e13_{data_dim:d}_{resolution:g}{data_options}_{n_levels:d}_{conv_per_level:d}{arch_options}_{n_filters:d}_{width_factor:d}_{n_latent:d}_{loss_types}'
    }),
    disc=OrderedDict({
        '00': 'disc{arch_options}',
        '01': 'disc_{data_dim:d}_{n_levels:d}_{conv_per_level:d}{arch_options}_{n_filters:d}_{width_factor:d}_in',
        '11': 'd11_{data_dim:d}_{n_levels:d}_{conv_per_level:d}{arch_options}_{n_filters:d}_{width_factor:d}_{loss_types}',
    }),
    solver=OrderedDict({
        '10': '{solver_name}',
        '11': '{solver_name}_{gen_train_iter:d}_{disc_train_iter:d}_{train_options}_{instance_noise:g}',
        '12': '{solver_name}_{gen_train_iter:d}_{disc_train_iter:d}_{train_options}_{instance_noise:g}_{loss_weight:g}_{loss_weight_decay:g}',
    }),
)


def read_file(file_):
    with open(file_, 'r') as f:
        return f.read()


def write_file(file_, buf):
    with open(file_, 'w') as f:
        f.write(buf)


def write_model(model_file, net_param, model_params={}):
    '''
    Write net_param to model_file. If params dict is given,
    write the params as comments in the header of model_file.
    '''
    buf = ''
    if model_params:
        buf += params.format_params(model_params, '# ')
    buf += str(net_param)
    write_file(model_file, buf)


<<<<<<< HEAD
def write_models(model_dir, param_space):
=======
def read_file(file_):
    with open(file_, 'r') as f:
        return f.read()


def parse_params(buf, line_start='', delim='=', prefix='', converter=ast.literal_eval):
>>>>>>> 642c7ff5
    '''
    Write a model in model_dir for every set of params in param_space.
    '''
<<<<<<< HEAD
    if not os.path.isdir(model_dir):
        os.makedirs(model_dir)

    for model_params in param_space:
        model_file = os.path.join(model_dir, '{}.model'.format(model_params))
        write_model(model_file, make_model(**model_params), model_params)
=======
    params = OrderedDict()
    line_pat = r'^{}(\S+)\s*{}\s*(.+)$'.format(line_start, delim)
    for p, v in re.findall(line_pat, buf, re.MULTILINE):
        params[prefix+p] = converter(v)
    return params


def read_params(params_file):
    '''
    Read lines from params_file as param = value pairs.
    '''
    buf = read_file(params_file)
    return parse_params(buf)


def read_params_from_model(model_file, prefix=''):
    '''
    Read lines starting with # in model_file as param = value pairs.
    '''
    buf = read_file(model_file)
    return parse_params(buf, line_start=r'#\s*', prefix=prefix)


def read_param_space(params_file):
    '''
    Read lines from params_file as param = values pairs,
    where all values are converted to lists.
    '''
    buf = read_file(params_file)
    converter = lambda v: as_list(ast.literal_eval(v))
    return parse_params(buf, converter=converter)


def read_params_from_solver(solver_file, prefix=''):
    buf = read_file(solver_file)
    return parse_params(buf, delim=':', prefix=prefix)


def as_list(value):
    '''
    Return value as a list if it's not one already.
    '''
    return value if isinstance(value, list) else [value]


def param_space_product(param_space):
    '''
    Iterate over the Cartesian product of values in param_space.
    Expects a dict mapping params to lists of possible values.
    Produces dicts mapping params to specific values.
    '''
    for values in itertools.product(*param_space.itervalues()):
        yield OrderedDict(itertools.izip(param_space.iterkeys(), values))


def percent_index(lst, pct):
    return lst[int(pct*len(lst))]


def param_space_latin_hypercube(n, param_space): #TODO fix this
    for sample in pyDOE.lhs(len(param_space), n):
        values = map(percent_index, zip(param_space, sample))
        yield dict(zip(param_space, value))


def parse_name(name, name_format, prefix=''):
    pattern = '^' + name_format.replace('{',   r'(?P<') \
                               .replace(':d}', r'>\d+)') \
                               .replace(':f}', r'>[-+]?(\d*\.\d+|\d+)') \
                               .replace(':g}', r'>[-+]?(\d*\.\d+|\d+)(e[-+]?\d+)?)') \
                               .replace('}',   r'>.*)') + '$'
    try:
        return OrderedDict((prefix+p, v) for p,v in re.match(pattern, name).groupdict().items())
    except AttributeError:
        raise Exception('failed to parse {} with format {}'.format(repr(name), name_format))
>>>>>>> 642c7ff5


def parse_gan_name(gan_model_name):

    print(gan_model_name)

    m = re.match(r'^(.+)_([^_]+e(\d+).+)_((d(isc|(\d+)).*))$', gan_model_name)
    params = dict(
        solver_name=m.group(1),
        gen_model_name=m.group(2),
        gen_model_version=m.group(3),
        disc_model_name=m.group(4),
        disc_model_version='00' if m.group(4) in {'disc', 'disc2'} else \
            ('01' if m.group(5) == 'disc' else m.group(6))
    )
    try:
        params.update(parse_name(params['solver_name'], NAME_FORMATS['solver']['12'], 'job_params.'))
    except:
        try:
            params.update(parse_name(params['solver_name'], NAME_FORMATS['solver']['11'], 'job_params.'))
        except:
            params.update(parse_name(params['solver_name'], NAME_FORMATS['solver']['10'], 'job_params.'))
    try:
        solver_file = 'solvers/{}.solver'.format(params['job_params.solver_name'])
        params.update(**read_params_from_solver(solver_file, 'job_params.solver_params.'))
    except IOError:
        params.update(**read_params_from_solver('solvers/adam0.solver', 'job_params.solver_params.'))
    params.update(parse_name(params['gen_model_name'], NAME_FORMATS['gen'][params['gen_model_version']], 'job_params.gen_model_params.'))
    params.update(parse_name(params['disc_model_name'], NAME_FORMATS['disc'][params['disc_model_version']], 'job_params.disc_model_params.'))
    params['job_params.gen_model_params.loss_types'] += 'g'
    return params


def parse_gen_name(gen_model_name):

    m = re.match(r'[^_]+e(\d+).+', gen_model_name)
    params = dict(gen_model_version=m.group(1))
    try:
        params.update(parse_name(gen_model_name, NAME_FORMATS['gen'][params['gen_model_version']], 'job_params.gen_model_params.'))
    except Exception as e:
        if params['gen_model_version'] == '11':
            try:
                params.update(parse_name(gen_model_name, NAME_FORMATS['gen']['110'], 'job_params.gen_model_params.'))
            except:
                raise e
        else:
            raise e
    params.update(**read_params_from_solver('solvers/adam0.solver', 'job_params.solver_params.'))
    return params


def standardize_encode_type(encode_type):
    if encode_type == 'data':
        return 'd-'
    if encode_type == 'disc':
        return '_d-'
    m = re.match(r'(_)?(v)?(a|c)', encode_type)
    if m:
        encode_type = encode_type.replace('a', 'd-d')
        encode_type = encode_type.replace('c', 'r-l')
    return encode_type


def parse_encode_type(encode_type):
    encode_type = standardize_encode_type(encode_type)
    enc_pat = r'(v)?(d|r|l)' 
    dec_pat = r'(d|r|l|y)'
    pat = r'(_)?(?P<enc>({})+)-(?P<dec>({})*)'.format(enc_pat, dec_pat)
    m = re.match(pat, encode_type)
    try:
        molgrid_data = not m.group(1)
        map_ = dict(r='rec', l='lig', d='data')
        encoders = [(bool(v), map_[e]) for v,e in re.findall(enc_pat, m.group('enc'))]
        decoders = [map_[d] for d in re.findall(dec_pat, m.group('dec'))]
        return molgrid_data, encoders, decoders
    except AttributeError:
        raise Exception('could not parse encode_type {} with pattern {}'.format(encode_type, pat))



def format_encode_type(molgrid_data, encoders, decoders):
    encode_str = ''.join(v+e for v,e in encoders)
    decode_str = ''.join(decoders)
    return '{}{}-{}'.format(('_', '')[molgrid_data], encode_str, decode_str)


def least_prime_factor(n):
    return next(i for i in range(2, n+1) if n%i == 0)


<<<<<<< HEAD
def make_model(encode_type='data', data_dim=24, resolution=0.5, data_options='', n_levels=0, conv_per_level=0,
=======
def make_model(encode_type, data_dim, resolution, data_options='', n_levels=0, conv_per_level=0,
>>>>>>> 642c7ff5
               arch_options='', n_filters=32, width_factor=2, n_latent=None, loss_types='',
               batch_size=16, conv_kernel_size=3, pool_type='a', unpool_type='n', growth_rate=16):

    molgrid_data, encoders, decoders = parse_encode_type(encode_type)

    use_covalent_radius = 'c' in data_options
    binary_atoms = 'b' in data_options
    fixed_radius = 'f' in data_options

    leaky_relu = 'l' in arch_options
    gaussian_output = 'g' in arch_options
    sigmoid_output = 's' in arch_options
    self_attention = 'a' in arch_options
    batch_disc = 'b' in arch_options
    dense_net = 'd' in arch_options      
    init_conv_pool = 'i' in arch_options

    assert len(decoders) <= 1
    assert pool_type in ['c', 'm', 'a']
    assert unpool_type in ['c', 'n']
    assert conv_kernel_size%2 == 1

    n_channels = dict(rec=16, lig=19, data=16+19)

    net = caffe.NetSpec()

    # input
    if molgrid_data:

        net.data, net.label, net.aff = caffe.layers.MolGridData(ntop=3,
            include=dict(phase=caffe.TRAIN),
            source='TRAINFILE',
            root_folder='DATA_ROOT',
            has_affinity=True,
            batch_size=batch_size,
            dimension=(data_dim - 1)*resolution,
            resolution=resolution,
            binary_occupancy=binary_atoms,
            fixed_radius=fixed_radius and np.sqrt(3)*resolution/2 + 1e-6,
            shuffle=True,
            balanced=False,
            random_rotation=True,
            random_translate=2.0,
            radius_multiple=1.5,
            use_covalent_radius=use_covalent_radius)

        net._ = caffe.layers.MolGridData(ntop=0, name='data', top=['data', 'label', 'aff'],
            include=dict(phase=caffe.TEST),
            source='TESTFILE',
            root_folder='DATA_ROOT',
            has_affinity=True,
            batch_size=batch_size,
            dimension=(data_dim - 1)*resolution,
            resolution=resolution,
            binary_occupancy=binary_atoms,
            fixed_radius=fixed_radius and np.sqrt(3)*resolution/2 + 1e-6,
            shuffle=False,
            balanced=False,
            random_rotation=False,
            random_translate=0.0,
            radius_multiple=1.5,
            use_covalent_radius=use_covalent_radius)

        net.rec, net.lig = caffe.layers.Slice(net.data, ntop=2, name='slice_rec_lig',
                                              axis=1, slice_point=n_channels['rec'])

    else:
        net.rec = caffe.layers.Input(shape=dict(dim=[batch_size, n_channels['rec']] + [data_dim]*3))
        net.lig = caffe.layers.Input(shape=dict(dim=[batch_size, n_channels['lig']] + [data_dim]*3))

        net.data = caffe.layers.Concat(net.rec, net.lig, axis=1)

        if not decoders:
            net.label = caffe.layers.Input(shape=dict(dim=[batch_size, n_latent]))

    # encoder(s)
    encoder_tops = []
    for variational, enc in encoders:

        curr_top = net[enc]
        curr_dim = data_dim
        curr_n_filters = n_channels[enc]
        next_n_filters = n_filters
        pool_factors = []

        if init_conv_pool: # initial conv and pooling

            conv = '{}_enc_init_conv'.format(enc)
            net[conv] = caffe.layers.Convolution(curr_top,
                    num_output=next_n_filters,                      
                    weight_filler=dict(type='xavier'),
                    kernel_size=conv_kernel_size,
                    pad=conv_kernel_size//2)

            curr_top = net[conv]
            curr_n_filters = next_n_filters

            relu = '{}_relu'.format(conv)
            net[relu] = caffe.layers.ReLU(curr_top,
                negative_slope=0.1*leaky_relu,
                in_place=True)

            pool = '{}_enc_init_pool'.format(enc)
            pool_factor = least_prime_factor(curr_dim)
            pool_factors.append(pool_factor)
            net[pool] = caffe.layers.Pooling(curr_top,
                    pool=caffe.params.Pooling.AVE,
                    kernel_size=pool_factor,
                    stride=pool_factor)

            curr_top = net[pool]
            curr_dim = int(curr_dim//pool_factor)

        for i in range(n_levels):

            if i > 0: # pool between convolution blocks

                assert curr_dim > 1, 'nothing to pool at level {}'.format(i)

                pool = '{}_enc_level{}_pool'.format(enc, i)
                pool_factor = least_prime_factor(curr_dim)
                pool_factors.append(pool_factor)

                if pool_type == 'c': # convolution with stride

                    net[pool] = caffe.layers.Convolution(curr_top,
                        num_output=curr_n_filters,
                        group=curr_n_filters,
                        weight_filler=dict(type='xavier'),
                        kernel_size=pool_factor,
                        stride=pool_factor,
                        engine=caffe.params.Convolution.CAFFE)

                elif pool_type == 'm': # max pooling

                    net[pool] = caffe.layers.Pooling(curr_top,
                        pool=caffe.params.Pooling.MAX,
                        kernel_size=pool_factor,
                        stride=pool_factor)

                elif pool_type == 'a': # average pooling

                    net[pool] = caffe.layers.Pooling(curr_top,
                        pool=caffe.params.Pooling.AVE,
                        kernel_size=pool_factor,
                        stride=pool_factor)

                curr_top = net[pool]
                curr_dim = int(curr_dim//pool_factor)
                next_n_filters = int(width_factor*curr_n_filters)

            if self_attention and i == 1:

                att = '{}_enc_level{}_att'.format(enc, i)
                att_f = '{}_f'.format(att)
                net[att_f] = caffe.layers.Convolution(curr_top,
                    num_output=curr_n_filters//8,
                    weight_filler=dict(type='xavier'),
                    kernel_size=1)

                att_g = '{}_g'.format(att)
                net[att_g] = caffe.layers.Convolution(curr_top,
                    num_output=curr_n_filters//8,
                    weight_filler=dict(type='xavier'),
                    kernel_size=1)

                att_s = '{}_s'.format(att)
                net[att_s] = caffe.layers.MatMul(net[att_f], net[att_g], transpose_a=True)

                att_B = '{}_B'.format(att)
                net[att_B] = caffe.layers.Softmax(net[att_s], axis=2)

                att_h = '{}_h'.format(att)
                net[att_h] = caffe.layers.Convolution(curr_top,
                    num_output=curr_n_filters,
                    weight_filler=dict(type='xavier'),
                    kernel_size=1)

                att_o = '{}_o'.format(att)
                net[att_o] = caffe.layers.MatMul(net[att_h], net[att_B], transpose_b=True)

                att_o_reshape = '{}_o_reshape'.format(att)
                net[att_o_reshape] = caffe.layers.Reshape(net[att_o],
                    shape=dict(dim=[batch_size, curr_n_filters] + [curr_dim]*3))

                curr_top = net[att_o_reshape]

            for j in range(conv_per_level): # convolutions

                conv = '{}_enc_level{}_conv{}'.format(enc, i, j)
                net[conv] = caffe.layers.Convolution(curr_top,
                    num_output=next_n_filters,
                    weight_filler=dict(type='xavier'),
                    kernel_size=conv_kernel_size,
                    pad=conv_kernel_size//2)

                if dense_net:
                    concat_tops = [curr_top, net[conv]]

                curr_top = net[conv]
                curr_n_filters = next_n_filters

                relu = '{}_relu'.format(conv)
                net[relu] = caffe.layers.ReLU(curr_top,
                    negative_slope=0.1*leaky_relu,
                    in_place=True)

                if dense_net:

                    concat = '{}_concat'.format(conv)
                    net[concat] = caffe.layers.Concat(*concat_tops, axis=1)

                    curr_top = net[concat]
                    curr_n_filters += next_n_filters

            if dense_net: # bottleneck conv

                conv = '{}_enc_level{}_bottleneck'.format(enc, i)
                next_n_filters = int(curr_n_filters//2)                 #TODO implement bottleneck_factor
                net[conv] = caffe.layers.Convolution(curr_top,
                    num_output=next_n_filters,
                    weight_filler=dict(type='xavier'),
                    kernel_size=1,
                    pad=0)

                curr_top = net[conv]
                curr_n_filters = next_n_filters

        if batch_disc:

            bd_f = '{}_enc_bd_f'.format(enc)
            net[bd_f] = caffe.layers.Reshape(curr_top,
                shape=dict(dim=[batch_size, 1, curr_n_filters*curr_dim**3]))

            bd_f_tile = '{}_tile'.format(bd_f)
            net[bd_f_tile] = caffe.layers.Tile(net[bd_f], axis=1, tiles=batch_size)

            bd_f_T = '{}_T'.format(bd_f)
            net[bd_f_T] = caffe.layers.Reshape(net[bd_f],
                shape=dict(dim=[1, batch_size, curr_n_filters*curr_dim**3]))

            bd_f_T_tile = '{}_tile'.format(bd_f_T)
            net[bd_f_T_tile] = caffe.layers.Tile(net[bd_f_T], axis=0, tiles=batch_size)

            bd_f_diff = '{}_diff'.format(bd_f)
            net[bd_f_diff] = caffe.layers.Eltwise(net[bd_f_tile], net[bd_f_T_tile],
                operation=caffe.params.Eltwise.SUM,
                coeff=[1, -1])

            bd_f_diff2 = '{}2'.format(bd_f_diff)
            net[bd_f_diff2] = caffe.layers.Eltwise(net[bd_f_diff], net[bd_f_diff],
                operation=caffe.params.Eltwise.PROD)

            bd_f_ssd = '{}_ssd'.format(bd_f)
            net[bd_f_ssd] = caffe.layers.Convolution(net[bd_f_diff2],
                param=dict(lr_mult=0, decay_mult=0),
                convolution_param=dict(
                    num_output=1,
                    weight_filler=dict(type='constant', value=1),
                    bias_term=False,
                    kernel_size=[1],
                    engine=caffe.params.Convolution.CAFFE))

            bd_f_ssd_reshape = '{}_reshape'.format(bd_f_ssd)
            net[bd_f_ssd_reshape] = caffe.layers.Reshape(net[bd_f_ssd],
                shape=dict(dim=[batch_size, curr_n_filters] + [curr_dim]*3))

            bd_o = '{}_bd_o'.format(enc)
            net[bd_o] = caffe.layers.Concat(curr_top, net[bd_f_ssd_reshape], axis=1)

            curr_top = net[bd_o]

        # latent
        if n_latent is not None:

            if variational:

                mean = '{}_latent_mean'.format(enc)
                net[mean] = caffe.layers.InnerProduct(curr_top,
                    num_output=n_latent,
                    weight_filler=dict(type='xavier'))

                log_std = '{}_latent_log_std'.format(enc)
                net[log_std] = caffe.layers.InnerProduct(curr_top,
                    num_output=n_latent,
                    weight_filler=dict(type='xavier'))

                std = '{}_latent_std'.format(enc)
                net[std] = caffe.layers.Exp(net[log_std])

                noise = '{}_latent_noise'.format(enc)
                net[noise] = caffe.layers.DummyData(
                    data_filler=dict(type='gaussian'),
                    shape=dict(dim=[batch_size, n_latent]))

                std_noise = '{}_latent_std_noise'.format(enc)
                net[std_noise] = caffe.layers.Eltwise(net[noise], net[std],
                    operation=caffe.params.Eltwise.PROD)

                sample = '{}_latent_sample'.format(enc)
                net[sample] = caffe.layers.Eltwise(net[std_noise], net[mean],
                    operation=caffe.params.Eltwise.SUM)

                curr_top = net[sample]

                # K-L divergence

                mean2 = '{}_latent_mean2'.format(enc)
                net[mean2] = caffe.layers.Eltwise(net[mean], net[mean],
                    operation=caffe.params.Eltwise.PROD)

                var = '{}_latent_var'.format(enc)
                net[var] = caffe.layers.Eltwise(net[std], net[std],
                    operation=caffe.params.Eltwise.PROD)

                one = '{}_latent_one'.format(enc)
                net[one] = caffe.layers.DummyData(
                    data_filler=dict(type='constant', value=1),
                    shape=dict(dim=[batch_size, n_latent]))

                kldiv = '{}_latent_kldiv'.format(enc)
                net[kldiv] = caffe.layers.Eltwise(net[one], net[log_std], net[mean2], net[var],
                    operation=caffe.params.Eltwise.SUM,
                    coeff=[-0.5, -1.0, 0.5, 0.5])

                loss = 'kldiv_loss' # TODO handle multiple K-L divergence losses
                net[loss] = caffe.layers.Reduction(net[kldiv],
                    operation=caffe.params.Reduction.SUM,
                    loss_weight=1.0/batch_size)

            else:

                fc = '{}_latent_fc'.format(enc)
                net[fc] = caffe.layers.InnerProduct(curr_top,
                    num_output=n_latent,
                    weight_filler=dict(type='xavier'))

                curr_top = net[fc]

            encoder_tops.append(curr_top)

    if len(encoder_tops) > 1: # concat latent vectors

        net.latent_concat = caffe.layers.Concat(*encoder_tops, axis=1)
        curr_top = net.latent_concat

    if decoders: # decoder(s)

        dec_init_dim = curr_dim
        dec_init_n_filters = curr_n_filters
        decoder_tops = []

        for dec in decoders:

            label_top = net[dec]
            label_n_filters = n_channels[dec]
            next_n_filters = dec_init_n_filters if conv_per_level else n_channels[dec]

            if n_latent is not None:

                fc = '{}_dec_fc'.format(dec)
                net[fc] = caffe.layers.InnerProduct(curr_top,
                    num_output=next_n_filters*dec_init_dim**3,
                    weight_filler=dict(type='xavier'))

                relu = '{}_relu'.format(fc)
                net[relu] = caffe.layers.ReLU(net[fc],
                    negative_slope=0.1*leaky_relu,
                    in_place=True)

                reshape = '{}_reshape'.format(fc)
                net[reshape] = caffe.layers.Reshape(net[fc],
                    shape=dict(dim=[batch_size, next_n_filters] + [dec_init_dim]*3))

                curr_top = net[reshape]
                curr_n_filters = dec_init_n_filters
                curr_dim = dec_init_dim

            for i in reversed(range(n_levels)):

                if i < n_levels-1: # upsample between convolution blocks

                    unpool = '{}_dec_level{}_unpool'.format(dec, i)
                    pool_factor = pool_factors.pop(-1)

                    if unpool_type == 'c': # deconvolution with stride

                        net[unpool] = caffe.layers.Deconvolution(curr_top,
                            convolution_param=dict(
                                num_output=curr_n_filters,
                                group=curr_n_filters,
                                weight_filler=dict(type='xavier'),
                                kernel_size=pool_factor,
                                stride=pool_factor,
                                engine=caffe.params.Convolution.CAFFE))

                    elif unpool_type == 'n': # nearest-neighbor interpolation

                        net[unpool] = caffe.layers.Deconvolution(curr_top,
                            param=dict(lr_mult=0, decay_mult=0),
                            convolution_param=dict(
                                num_output=curr_n_filters,
                                group=curr_n_filters,
                                weight_filler=dict(type='constant', value=1),
                                bias_term=False,
                                kernel_size=pool_factor,
                                stride=pool_factor,
                                engine=caffe.params.Convolution.CAFFE))

                    curr_top = net[unpool]
                    curr_dim = int(pool_factor*curr_dim)
                    next_n_filters = int(curr_n_filters//width_factor)

                for j in range(conv_per_level): # convolutions

                    deconv = '{}_dec_level{}_deconv{}'.format(dec, i, j)

                    # final convolution has to produce the desired number of output channels
                    last_conv = (i == 0) and (j+1 == conv_per_level) and not (dense_net or init_conv_pool)
                    if last_conv:
                        next_n_filters = label_n_filters

                    net[deconv] = caffe.layers.Deconvolution(curr_top,
                        convolution_param=dict(
                            num_output=next_n_filters,
                            weight_filler=dict(type='xavier'),
                            kernel_size=conv_kernel_size,
                            pad=1))

                    if dense_net:
                        concat_tops = [curr_top, net[deconv]]

                    curr_top = net[deconv]
                    curr_n_filters = next_n_filters

                    relu = '{}_relu'.format(deconv)
                    net[relu] = caffe.layers.ReLU(curr_top,
                        negative_slope=0.1*leaky_relu,
                        in_place=True)

                    if dense_net:

                        concat = '{}_concat'.format(deconv)
                        net[concat] = caffe.layers.Concat(*concat_tops, axis=1)

                        curr_top = net[concat]
                        curr_n_filters += next_n_filters

                if dense_net: # bottleneck conv

                    conv = '{}_dec_level{}_bottleneck'.format(dec, i)

                    last_conv = (i == 0) and not init_conv_pool
                    if last_conv:
                        next_n_filters = label_n_filters
                    else:
                        next_n_filters = int(curr_n_filters//2)         #TODO implement bottleneck_factor

                    net[conv] = caffe.layers.Deconvolution(curr_top,
                        convolution_param=dict(
                            num_output=next_n_filters,
                            weight_filler=dict(type='xavier'),
                            kernel_size=1,
                            pad=0))

                    curr_top = net[conv]
                    curr_n_filters = next_n_filters

                if self_attention and i == 1:

                    att = '{}_dec_level{}_att'.format(dec, i)
                    att_f = '{}_f'.format(att)
                    net[att_f] = caffe.layers.Convolution(curr_top,
                        num_output=curr_n_filters//8,
                        weight_filler=dict(type='xavier'),
                        kernel_size=1)

                    att_g = '{}_g'.format(att)
                    net[att_g] = caffe.layers.Convolution(curr_top,
                        num_output=curr_n_filters//8,
                        weight_filler=dict(type='xavier'),
                        kernel_size=1)

                    att_s = '{}_s'.format(att)
                    net[att_s] = caffe.layers.MatMul(net[att_f], net[att_g], transpose_a=True)

                    att_B = '{}_B'.format(att)
                    net[att_B] = caffe.layers.Softmax(net[att_s], axis=2)

                    att_h = '{}_h'.format(att)
                    net[att_h] = caffe.layers.Convolution(curr_top,
                        num_output=curr_n_filters,
                        weight_filler=dict(type='xavier'),
                        kernel_size=1)

                    att_o = '{}_o'.format(att)
                    net[att_o] = caffe.layers.MatMul(net[att_h], net[att_B], transpose_b=True)

                    att_o_reshape = '{}_o_reshape'.format(att)
                    net[att_o_reshape] = caffe.layers.Reshape(net[att_o],
                        shape=dict(dim=[batch_size, curr_n_filters] + [curr_dim]*3))

                    curr_top = net[att_o_reshape]

            if init_conv_pool: # final upsample and deconv

                unpool = '{}_dec_final_unpool'.format(dec) 
                pool_factor = pool_factors.pop(-1)
                net[unpool] = caffe.layers.Deconvolution(curr_top,
                    param=dict(lr_mult=0, decay_mult=0),
                    convolution_param=dict(
                        num_output=curr_n_filters,
                        group=curr_n_filters,
                        weight_filler=dict(type='constant', value=1),
                        bias_term=False,
                        kernel_size=pool_factor,
                        stride=pool_factor,
                        engine=caffe.params.Convolution.CAFFE))

                curr_top = net[unpool]
                curr_dim = int(pool_factor*curr_dim)

                deconv = '{}_dec_final_deconv'.format(dec)
                next_n_filters = label_n_filters
                net[deconv] = caffe.layers.Deconvolution(curr_top,
                convolution_param=dict(
                    num_output=next_n_filters,
                    weight_filler=dict(type='xavier'),
                    kernel_size=conv_kernel_size,
                    pad=1))
            
                curr_top = net[deconv]
                curr_n_filters = next_n_filters

                relu = '{}_relu'.format(deconv)
                net[relu] = caffe.layers.ReLU(curr_top,
                    negative_slope=0.1*leaky_relu,
                    in_place=True)

            # output
            if gaussian_output:

                gauss_kernel_size = 7
                conv = '{}_dec_gauss_conv'.format(dec)
                net[conv] = caffe.layers.Convolution(curr_top,
                    param=dict(lr_mult=0, decay_mult=0),
                    num_output=label_n_filters,
                    group=label_n_filters,
                    weight_filler=dict(type='constant', value=0), # fill from saved weights
                    bias_term=False,
                    kernel_size=gauss_kernel_size,
                    pad=gauss_kernel_size//2,
                    engine=caffe.params.Convolution.CAFFE)

                curr_top = net[conv]

            # separate output blob from the one used for gen loss is needed for GAN backprop
            if sigmoid_output:
                gen = '{}_gen'.format(dec)
                net[gen] = caffe.layers.Sigmoid(curr_top)
            else:
                gen = '{}_gen'.format(dec)
                net[gen] = caffe.layers.Power(curr_top)

    elif loss_types: # discriminative model
        label_top = net.label

        # output
        if sigmoid_output:
            if n_latent > 1:
                net.output = caffe.layers.Softmax(curr_top)
            else:
                net.output = caffe.layers.Sigmoid(curr_top)
        else:
            net.output = caffe.layers.Power(curr_top)

    # loss
    if 'e' in loss_types:
        net.L2_loss = caffe.layers.EuclideanLoss(curr_top, label_top, loss_weight=1.0)

    if 'a' in loss_types:

        net.diff = caffe.layers.Eltwise(curr_top, label_top,
            operation=caffe.params.Eltwise.SUM,
            coeff=[-1.0, 1.0])

        net.L1_loss = caffe.layers.Reduction(net.diff,
            operation=caffe.params.Reduction.ASUM,
            loss_weight=1.0)

    if 'f' in loss_types:

        fit = '{}_gen_fit'.format(dec)
        net[fit] = caffe.layers.Python(curr_top,
            module='generate',
            layer='AtomFittingLayer',
            param_str=str(dict(
                resolution=resolution,
                use_covalent_radius=True,
                gninatypes_file='/net/pulsar/home/koes/mtr22/gan/data/O_2_0_0.gninatypes')))

        net.fit_L2_loss = caffe.layers.EuclideanLoss(curr_top, net[fit], loss_weight=1.0)

    if 'F' in loss_types:

        fit = '{}_gen_fit'.format(dec)
        net[fit] = caffe.layers.Python(curr_top,
            module='layers',
            layer='AtomFittingLayer',
            param_str=str(dict(
                resolution=resolution,
                use_covalent_radius=True)))

        net.fit_L2_loss = caffe.layers.EuclideanLoss(curr_top, net[fit], loss_weight=1.0)

    if 'c' in loss_types:

        net.chan_L2_loss = caffe.layers.Python(curr_top, label_top,
            module='layers',
            layer='ChannelEuclideanLossLayer',
            loss_weight=1.0)

    if 'm' in loss_types:

        net.mask_L2_loss = caffe.layers.Python(curr_top, label_top,
            model='layers',
            layer='MaskedEuclideanLossLayer',
            loss_weight=0.0)

    if 'x' in loss_types:

        if n_latent > 1 and not decoders:
            net.log_loss = caffe.layers.SoftmaxWithLoss(curr_top, label_top, loss_weight=1.0)
        else:
            net.log_loss = caffe.layers.SigmoidCrossEntropyLoss(curr_top, label_top, loss_weight=1.0)

    if 'w' in loss_types:

        net.wass_sign = caffe.layers.Power(label_top, scale=-2, shift=1)
        net.wass_prod = caffe.layers.Eltwise(net.wass_sign, curr_top,
            operation=caffe.params.Eltwise.PROD)
        net.wass_loss = caffe.layers.Reduction(net.wass_prod,
            operation=caffe.params.Reduction.MEAN,
            loss_weight=1.0)

    return net.to_proto()


def parse_version(version_str):
    return tuple(map(int, version_str.split('.'))) if version_str else None


def get_last_value(ord_dict):
    return ord_dict[sorted(ord_dict.keys())[-1]]


def parse_args(argv):
    parser = argparse.ArgumentParser(description='Create model prototxt files')
    parser.add_argument('params_file', help='file defining model params or dimensions of param space')
    parser.add_argument('-m', '--model_type', required=True, help='model name format type (data, gen, or disc)')
    parser.add_argument('-v', '--version', required=True, help='model name format version (e.g. 13, default most recent)')
    parser.add_argument('-s', '--scaffold', action='store_true', help='do Caffe model scaffolding')
    parser.add_argument('-o', '--out_prefix', default='models', help='common output prefix for model files')
    parser.add_argument('--gpu', default=False, action='store_true')
    return parser.parse_args(argv)


def main(argv):
    args = parse_args(argv)

    if args.scaffold and args.gpu:
        caffe.set_mode_gpu()

    name_format = NAME_FORMATS[args.model_type][args.version]
    param_space = read_param_space(args.params_file)

    model_data = []
    for params in param_space_product(param_space):

        model_name = name_format.format(**params)
        model_file = os.path.join(args.out_prefix, model_name + '.model')
        net_param = make_model(**params)
        write_model(model_file, net_param, params)

        if args.scaffold:
            net = caffe_util.Net.from_param(net_param, phase=caffe.TRAIN)
            model_data.append((model_name, net.get_n_params(), net.get_size()))
        else:
            print(model_file)

    if args.scaffold:
        print('{:30}{:>12}{:>14}'.format('model_name', 'n_params', 'size'))
        for model_name, n_params, size in model_data:
            print('{:30}{:12d}{:10.2f} MiB'.format(model_name, n_params, size/2**20))


if __name__ == '__main__':
    main(sys.argv[1:])<|MERGE_RESOLUTION|>--- conflicted
+++ resolved
@@ -54,27 +54,24 @@
     write_file(model_file, buf)
 
 
-<<<<<<< HEAD
 def write_models(model_dir, param_space):
-=======
-def read_file(file_):
-    with open(file_, 'r') as f:
-        return f.read()
-
-
-def parse_params(buf, line_start='', delim='=', prefix='', converter=ast.literal_eval):
->>>>>>> 642c7ff5
     '''
     Write a model in model_dir for every set of params in param_space.
     '''
-<<<<<<< HEAD
     if not os.path.isdir(model_dir):
         os.makedirs(model_dir)
 
     for model_params in param_space:
         model_file = os.path.join(model_dir, '{}.model'.format(model_params))
         write_model(model_file, make_model(**model_params), model_params)
-=======
+
+
+def parse_params(buf, line_start='', delim='=', prefix='', converter=ast.literal_eval):
+    '''
+    Parse lines in buf as param = value pairs, filtering by an
+    optional line_start pattern. After parsing, a converter
+    function is applied to param values.
+    '''
     params = OrderedDict()
     line_pat = r'^{}(\S+)\s*{}\s*(.+)$'.format(line_start, delim)
     for p, v in re.findall(line_pat, buf, re.MULTILINE):
@@ -150,12 +147,11 @@
         return OrderedDict((prefix+p, v) for p,v in re.match(pattern, name).groupdict().items())
     except AttributeError:
         raise Exception('failed to parse {} with format {}'.format(repr(name), name_format))
->>>>>>> 642c7ff5
 
 
 def parse_gan_name(gan_model_name):
 
-    print(gan_model_name)
+    print('Parsing GAN model name {}'.format(gan_model_name))
 
     m = re.match(r'^(.+)_([^_]+e(\d+).+)_((d(isc|(\d+)).*))$', gan_model_name)
     params = dict(
@@ -241,11 +237,7 @@
     return next(i for i in range(2, n+1) if n%i == 0)
 
 
-<<<<<<< HEAD
 def make_model(encode_type='data', data_dim=24, resolution=0.5, data_options='', n_levels=0, conv_per_level=0,
-=======
-def make_model(encode_type, data_dim, resolution, data_options='', n_levels=0, conv_per_level=0,
->>>>>>> 642c7ff5
                arch_options='', n_filters=32, width_factor=2, n_latent=None, loss_types='',
                batch_size=16, conv_kernel_size=3, pool_type='a', unpool_type='n', growth_rate=16):
 
